--- conflicted
+++ resolved
@@ -300,11 +300,7 @@
 			authorities: vec![],
 		}),
 		im_online: Some(ImOnlineConfig {
-<<<<<<< HEAD
 			keys: initial_authorities.iter().map(|x| x.4.clone()).collect(),
-=======
-			keys: vec![],
->>>>>>> 5d992d80
 		}),
 		grandpa: Some(GrandpaConfig {
 			authorities: vec![],
