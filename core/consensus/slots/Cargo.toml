--- conflicted
+++ resolved
@@ -10,11 +10,8 @@
 client = { package = "substrate-client", path = "../../client" }
 primitives = { package = "substrate-primitives", path = "../../primitives" }
 sr-primitives = {  path = "../../sr-primitives" }
-<<<<<<< HEAD
 sr-staking-primitives = { path = "../../sr-staking-primitives", default-features = false }
-=======
 substrate-telemetry = { path = "../../telemetry" }
->>>>>>> 755a6c44
 consensus_common = { package = "substrate-consensus-common", path = "../common" }
 consensus_common_primitives = { package = "substrate-consensus-common-primitives", path = "../common/primitives" }
 app-crypto = { package = "substrate-application-crypto", path = "../../application-crypto", default-features = false }
