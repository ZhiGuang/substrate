// Copyright 2018-2019 Parity Technologies (UK) Ltd.
// This file is part of Substrate.

// Substrate is free software: you can redistribute it and/or modify
// it under the terms of the GNU General Public License as published by
// the Free Software Foundation, either version 3 of the License, or
// (at your option) any later version.

// Substrate is distributed in the hope that it will be useful,
// but WITHOUT ANY WARRANTY; without even the implied warranty of
// MERCHANTABILITY or FITNESS FOR A PARTICULAR PURPOSE.  See the
// GNU General Public License for more details.

// You should have received a copy of the GNU General Public License
// along with Substrate.  If not, see <http://www.gnu.org/licenses/>.

//! Aura (Authority-round) consensus in substrate.
//!
//! Aura works by having a list of authorities A who are expected to roughly
//! agree on the current time. Time is divided up into discrete slots of t
//! seconds each. For each slot s, the author of that slot is A[s % |A|].
//!
//! The author is allowed to issue one block but not more during that slot,
//! and it will be built upon the longest valid chain that has been seen.
//!
//! Blocks from future steps will be either deferred or rejected depending on how
//! far in the future they are.
#![forbid(missing_docs, unsafe_code)]
use std::{sync::Arc, time::Duration, thread, marker::PhantomData, hash::Hash, fmt::Debug};

use parity_codec::{Encode, Decode, Compact};
use consensus_common::{self, Authorities, BlockImport, Environment, Proposer,
	ForkChoiceStrategy, ImportBlock, BlockOrigin, Error as ConsensusError,
	SelectChain, well_known_cache_keys,
};
use consensus_common::import_queue::{
	Verifier, BasicQueue, SharedBlockImport, SharedJustificationImport, SharedFinalityProofImport,
	SharedFinalityProofRequestBuilder
};
use client::{
	block_builder::api::BlockBuilder as BlockBuilderApi,
	blockchain::ProvideCache,
	runtime_api::{ApiExt, Core as CoreApi},
	error::Result as CResult,
	backend::AuxStore,
};
<<<<<<< HEAD
use aura_primitives::{AURA_ENGINE_ID, slot_author};
use runtime_primitives::{generic, generic::BlockId, Justification, generic::Era, AnySignature};
use runtime_primitives::traits::{
	Block, Header, Digest, DigestItemFor, DigestItem, ProvideRuntimeApi, AuthorityIdFor, Zero, Verify
};
use primitives::{Pair, ed25519, H256};
use keyring::AccountKeyring;
use inherents::{InherentDataProviders, InherentData, RuntimeString};
=======

use runtime_primitives::{generic::{self, BlockId}, Justification};
use runtime_primitives::traits::{
	Block, Header, Digest, DigestItemFor, DigestItem, ProvideRuntimeApi, AuthorityIdFor,
	Zero, Member,
};

use primitives::Pair;
use inherents::{InherentDataProviders, InherentData};
>>>>>>> 58c3bbc4
use authorities::AuthoritiesApi;

use futures::{Future, IntoFuture, future};
use tokio::timer::Timeout;
<<<<<<< HEAD
use log::{warn, debug, info, trace};
use transaction_pool::txpool::{self, Pool as TransactionPool};
=======
use log::{error, warn, debug, info, trace};
>>>>>>> 58c3bbc4

use srml_aura::{
	InherentType as AuraInherent, AuraInherentData,
	timestamp::{TimestampInherentData, InherentType as TimestampInherent, InherentError as TIError}
};
use substrate_telemetry::{telemetry, CONSENSUS_TRACE, CONSENSUS_DEBUG, CONSENSUS_WARN, CONSENSUS_INFO};

use slots::{
	CheckedHeader, SlotWorker, SlotInfo, SlotCompatible, slot_now,
	check_equivocation,
};

use node_runtime::{UncheckedExtrinsic, Call, AuraCall};
use srml_indices::address::Address;

pub use aura_primitives::*;
pub use consensus_common::{SyncOracle, ExtraVerification};
use srml_consensus::EquivocationProof;

mod digest;
use digest::CompatibleDigestItem;

type AuthorityId<P> = <P as Pair>::Public;

/// A slot duration. Create with `get_or_compute`.
#[derive(Clone, Copy, Debug, Encode, Decode, Hash, PartialOrd, Ord, PartialEq, Eq)]
pub struct SlotDuration(slots::SlotDuration<u64>);

impl SlotDuration {
	/// Either fetch the slot duration from disk or compute it from the genesis
	/// state.
	pub fn get_or_compute<B: Block, C>(client: &C) -> CResult<Self>
	where
		C: AuxStore, C: ProvideRuntimeApi, C::Api: AuraApi<B>,
	{
		slots::SlotDuration::get_or_compute(client, |a, b| a.slot_duration(b)).map(Self)
	}

	/// Get the slot duration in milliseconds.
	pub fn get(&self) -> u64 {
		self.0.get()
	}
}


<<<<<<< HEAD
fn inherent_to_common_error(err: RuntimeString) -> consensus_common::Error {
	consensus_common::ErrorKind::InherentData(err.into()).into()
}

=======
>>>>>>> 58c3bbc4
#[derive(Copy, Clone, Debug, PartialEq, Eq, Hash)]
struct AuraSlotCompatible;

impl SlotCompatible for AuraSlotCompatible {
	fn extract_timestamp_and_slot(
		data: &InherentData
	) -> Result<(TimestampInherent, AuraInherent), consensus_common::Error> {
		data.timestamp_inherent_data()
			.and_then(|t| data.aura_inherent_data().map(|a| (t, a)))
			.map_err(Into::into)
			.map_err(consensus_common::Error::InherentData)
	}
}

<<<<<<< HEAD
/// Start the aura worker in a separate thread.
#[deprecated(since = "1.1", note = "Please spawn a thread manually")]
pub fn start_aura_thread<B, C, SC, E, I, SO, Error, OnExit>(
	slot_duration: SlotDuration,
	local_key: Arc<ed25519::Pair>,
	client: Arc<C>,
	select_chain: SC,
	block_import: Arc<I>,
	env: Arc<E>,
	sync_oracle: SO,
	on_exit: OnExit,
	inherent_data_providers: InherentDataProviders,
	force_authoring: bool,
) -> Result<(), consensus_common::Error> where
	B: Block + 'static,
	C: ProvideRuntimeApi + ProvideCache<B> + AuxStore + Send + Sync + 'static,
	C::Api: AuthoritiesApi<B>,
	SC: SelectChain<B> + Clone + 'static,
	E: Environment<B, Error=Error> + Send + Sync + 'static,
	E::Proposer: Proposer<B, Error=Error> + Send + 'static,
	<<E::Proposer as Proposer<B>>::Create as IntoFuture>::Future: Send + 'static,
	I: BlockImport<B> + Send + Sync + 'static,
	Error: From<I::Error> + 'static,
	SO: SyncOracle + Send + Sync + Clone + 'static,
	OnExit: Future<Item=(), Error=()> + Send + 'static,
	DigestItemFor<B>: CompatibleDigestItem<ed25519::Signature> + DigestItem<AuthorityId=AuthorityId<ed25519::Pair>> + 'static,
	Error: ::std::error::Error + Send + From<::consensus_common::Error> + 'static,
{
	let worker = AuraWorker {
		client: client.clone(),
		block_import,
		env,
		local_key,
		inherent_data_providers: inherent_data_providers.clone(),
		sync_oracle: sync_oracle.clone(),
		force_authoring,
	};

	#[allow(deprecated)]	// The function we are in is also deprecated.
	slots::start_slot_worker_thread::<_, _, _, _, AuraSlotCompatible, u64, _>(
		slot_duration.0,
		select_chain,
		Arc::new(worker),
		sync_oracle,
		on_exit,
		inherent_data_providers
	)
}

/// Start the aura worker. The returned future should be run in a tokio runtime.
pub fn start_aura<B, C, SC, E, I, SO, Error, OnExit>(
=======
/// Start the aura worker. The returned future should be run in a tokio runtime.
pub fn start_aura<B, C, SC, E, I, P, SO, Error, OnExit, H>(
>>>>>>> 58c3bbc4
	slot_duration: SlotDuration,
	local_key: Arc<ed25519::Pair>,
	client: Arc<C>,
	select_chain: SC,
	block_import: Arc<I>,
	env: Arc<E>,
	sync_oracle: SO,
	on_exit: OnExit,
	inherent_data_providers: InherentDataProviders,
	force_authoring: bool,
) -> Result<impl Future<Item=(), Error=()>, consensus_common::Error> where
	B: Block<Header=H>,
	C: ProvideRuntimeApi + ProvideCache<B> + AuxStore + Send + Sync,
	C::Api: AuthoritiesApi<B>,
	SC: SelectChain<B>,
	generic::DigestItem<B::Hash, P::Public, P::Signature>: DigestItem<Hash=B::Hash>,
	E::Proposer: Proposer<B, Error=Error>,
	<<E::Proposer as Proposer<B>>::Create as IntoFuture>::Future: Send + 'static,
<<<<<<< HEAD
	I: BlockImport<B> + Send + Sync + 'static,
	SO: SyncOracle + Send + Sync + Clone,
	DigestItemFor<B>: CompatibleDigestItem<ed25519::Signature> + DigestItem<AuthorityId=AuthorityId<ed25519::Pair>>,
=======
	P: Pair + Send + Sync + 'static,
	P::Public: Hash + Member + Encode + Decode,
	P::Signature: Hash + Member + Encode + Decode,
	DigestItemFor<B>: CompatibleDigestItem<P> + DigestItem<AuthorityId=AuthorityId<P>>,
	H: Header<
		Digest=generic::Digest<generic::DigestItem<B::Hash, P::Public, P::Signature>>,
		Hash=B::Hash,
	>,
	E: Environment<B, Error=Error>,
	I: BlockImport<B> + Send + Sync + 'static,
>>>>>>> 58c3bbc4
	Error: ::std::error::Error + Send + From<::consensus_common::Error> + From<I::Error> + 'static,
	SO: SyncOracle + Send + Sync + Clone,
	OnExit: Future<Item=(), Error=()>,
{
	let worker = AuraWorker {
		client: client.clone(),
		block_import,
		env,
		local_key,
		inherent_data_providers: inherent_data_providers.clone(),
		sync_oracle: sync_oracle.clone(),
		force_authoring,
	};
	slots::start_slot_worker::<_, _, _, _, _, AuraSlotCompatible, _>(
		slot_duration.0,
		select_chain,
		Arc::new(worker),
		sync_oracle,
		on_exit,
		inherent_data_providers
	)
}

struct AuraWorker<C, E, I, SO> {
	client: Arc<C>,
	block_import: Arc<I>,
	env: Arc<E>,
	local_key: Arc<ed25519::Pair>,
	sync_oracle: SO,
	inherent_data_providers: InherentDataProviders,
	force_authoring: bool,
}

<<<<<<< HEAD
impl<B: Block, C, E, I, Error, SO> SlotWorker<B> for AuraWorker<C, E, I, SO> where
	C: ProvideRuntimeApi + ProvideCache<B> + AuxStore,
=======
impl<H, B, C, E, I, P, Error, SO> SlotWorker<B> for AuraWorker<C, E, I, P, SO> where
	B: Block<Header=H>,
	C: ProvideRuntimeApi + ProvideCache<B> + Sync,
>>>>>>> 58c3bbc4
	C::Api: AuthoritiesApi<B>,
	E: Environment<B, Error=Error>,
	E::Proposer: Proposer<B, Error=Error>,
	<<E::Proposer as Proposer<B>>::Create as IntoFuture>::Future: Send + 'static,
	H: Header<
		Digest=generic::Digest<generic::DigestItem<B::Hash, P::Public, P::Signature>>,
		Hash=B::Hash,
	>,
	I: BlockImport<B> + Send + Sync + 'static,
<<<<<<< HEAD
	SO: SyncOracle + Send + Clone,
	DigestItemFor<B>: CompatibleDigestItem<ed25519::Signature> + DigestItem<AuthorityId=AuthorityId<ed25519::Pair>>,
=======
	P: Pair + Send + Sync + 'static,
	P::Public: Member + Encode + Decode + Hash,
	P::Signature: Member + Encode + Decode + Hash + Debug,
	SO: SyncOracle + Send + Clone,
	DigestItemFor<B>: CompatibleDigestItem<P> + DigestItem<AuthorityId=AuthorityId<P>, Hash=B::Hash>,
>>>>>>> 58c3bbc4
	Error: ::std::error::Error + Send + From<::consensus_common::Error> + From<I::Error> + 'static,
{
	type OnSlot = Box<Future<Item=(), Error=consensus_common::Error> + Send>;

	fn on_start(
		&self,
		slot_duration: u64
	) -> Result<(), consensus_common::Error> {
		register_aura_inherent_data_provider(&self.inherent_data_providers, slot_duration)
	}

	fn on_slot(
		&self,
		chain_head: B::Header,
		slot_info: SlotInfo,
	) -> Self::OnSlot {
		let pair = self.local_key.clone();
		let public_key = self.local_key.public();
		let client = self.client.clone();
		let block_import = self.block_import.clone();
		let env = self.env.clone();

		let (timestamp, slot_num, slot_duration) =
			(slot_info.timestamp, slot_info.number, slot_info.duration);

		let authorities = match authorities(client.as_ref(), &BlockId::Hash(chain_head.hash())) {
			Ok(authorities) => authorities,
			Err(e) => {
				warn!(
					"Unable to fetch authorities at block {:?}: {:?}",
					chain_head.hash(),
					e
				);
				telemetry!(CONSENSUS_WARN; "aura.unable_fetching_authorities";
					"slot" => ?chain_head.hash(), "err" => ?e
				);
				return Box::new(future::ok(()));
			}
		};

		if !self.force_authoring && self.sync_oracle.is_offline() && authorities.len() > 1 {
			debug!(target: "aura", "Skipping proposal slot. Waiting for the network.");
			telemetry!(CONSENSUS_DEBUG; "aura.skipping_proposal_slot";
				"authorities_len" => authorities.len()
			);
			return Box::new(future::ok(()));
		}
		let maybe_author = slot_author::<ed25519::Signature>(slot_num, &authorities);
		let proposal_work = match maybe_author {
			None => return Box::new(future::ok(())),
			Some(author) => if author == &public_key {
				debug!(
					target: "aura", "Starting authorship at slot {}; timestamp = {}",
					slot_num,
					timestamp
				);
				telemetry!(CONSENSUS_DEBUG; "aura.starting_authorship";
					"slot_num" => slot_num, "timestamp" => timestamp
				);

				// we are the slot author. make a block and sign it.
				let proposer = match env.init(&chain_head, &authorities) {
					Ok(p) => p,
					Err(e) => {
						warn!("Unable to author block in slot {:?}: {:?}", slot_num, e);
						telemetry!(CONSENSUS_WARN; "aura.unable_authoring_block";
							"slot" => slot_num, "err" => ?e
						);
						return Box::new(future::ok(()))
					}
				};

				let remaining_duration = slot_info.remaining_duration();
				// deadline our production to approx. the end of the
				// slot
				Timeout::new(
					proposer.propose(
						slot_info.inherent_data,
						generic::Digest {
							logs: vec![
								<DigestItemFor<B> as CompatibleDigestItem<P>>::aura_pre_digest(slot_num),
							],
						},
						remaining_duration,
					).into_future(),
					remaining_duration,
				)
			} else {
				return Box::new(future::ok(()));
			}
		};

		Box::new(proposal_work.map(move |b| {
			// minor hack since we don't have access to the timestamp
			// that is actually set by the proposer.
			let slot_after_building = slot_now(slot_duration);
			if slot_after_building != Some(slot_num) {
				info!(
					"Discarding proposal for slot {}; block production took too long",
					slot_num
				);
				telemetry!(CONSENSUS_INFO; "aura.discarding_proposal_took_too_long";
					"slot" => slot_num
				);
				return
			}

<<<<<<< HEAD
					let (header, body) = b.deconstruct();
					let header_num = header.number().clone();
					let pre_hash = header.hash();
					let parent_hash = header.parent_hash().clone();

					// sign the pre-sealed hash of the block and then
					// add it to a digest item.
					let to_sign = (slot_num, pre_hash).encode();
					let signature = pair.sign(&to_sign[..]);
					let item = <DigestItemFor<B> as CompatibleDigestItem<ed25519::Signature>>::aura_seal(
						slot_num,
						signature,
					);

					let import_block: ImportBlock<B> = ImportBlock {
						origin: BlockOrigin::Own,
						header,
						justification: None,
						post_digests: vec![item],
						body: Some(body),
						finalized: false,
						auxiliary: Vec::new(),
						fork_choice: ForkChoiceStrategy::LongestChain,
					};

					info!("Pre-sealed block for proposal at {}. Hash now {:?}, previously {:?}.",
						  header_num,
						  import_block.post_header().hash(),
						  pre_hash
					);
					telemetry!(CONSENSUS_INFO; "aura.pre_sealed_block";
						"header_num" => ?header_num,
						"hash_now" => ?import_block.post_header().hash(),
						"hash_previously" => ?pre_hash
					);

					if let Err(e) = block_import.import_block(import_block, Default::default()) {
						warn!(target: "aura", "Error with block built on {:?}: {:?}",
							  parent_hash, e);
						telemetry!(CONSENSUS_WARN; "aura.err_with_block_built_on";
							"hash" => ?parent_hash, "err" => ?e
						);
					}
				})
				.map_err(|e| consensus_common::ErrorKind::ClientImport(format!("{:?}", e)).into())
		)
=======
			let (header, body) = b.deconstruct();
			let pre_digest: Result<u64, String> = find_pre_digest::<B, P>(&header);
			if let Err(e) = pre_digest {
				error!(target: "aura", "FATAL ERROR: Invalid pre-digest: {}!", e);
				return
			} else {
				trace!(target: "aura", "Got correct number of seals.  Good!")
			};

			let header_num = header.number().clone();
			let parent_hash = header.parent_hash().clone();

			// sign the pre-sealed hash of the block and then
			// add it to a digest item.
			let header_hash = header.hash();
			let signature = pair.sign(header_hash.as_ref());
			let signature_digest_item = <DigestItemFor<B> as CompatibleDigestItem<P>>::aura_seal(signature);

			let import_block: ImportBlock<B> = ImportBlock {
				origin: BlockOrigin::Own,
				header,
				justification: None,
				post_digests: vec![signature_digest_item],
				body: Some(body),
				finalized: false,
				auxiliary: Vec::new(),
				fork_choice: ForkChoiceStrategy::LongestChain,
			};

			info!("Pre-sealed block for proposal at {}. Hash now {:?}, previously {:?}.",
					header_num,
					import_block.post_header().hash(),
					header_hash
			);
			telemetry!(CONSENSUS_INFO; "aura.pre_sealed_block";
				"header_num" => ?header_num,
				"hash_now" => ?import_block.post_header().hash(),
				"hash_previously" => ?header_hash
			);

			if let Err(e) = block_import.import_block(import_block, Default::default()) {
				warn!(target: "aura", "Error with block built on {:?}: {:?}",
						parent_hash, e);
				telemetry!(CONSENSUS_WARN; "aura.err_with_block_built_on";
					"hash" => ?parent_hash, "err" => ?e
				);
			}
		}).map_err(|e| consensus_common::Error::ClientImport(format!("{:?}", e)).into()))
	}
}

macro_rules! aura_err {
	($($i: expr),+) => {
		{ debug!(target: "aura", $($i),+)
		; format!($($i),+)
		}
	};
}

fn find_pre_digest<B: Block, P: Pair>(header: &B::Header) -> Result<u64, String>
	where DigestItemFor<B>: CompatibleDigestItem<P>,
		P::Signature: Decode,
		P::Public: Encode + Decode + PartialEq + Clone,
{
	let mut pre_digest: Option<u64> = None;
	for log in header.digest().logs() {
		trace!(target: "aura", "Checking log {:?}", log);
		match (log.as_aura_pre_digest(), pre_digest.is_some()) {
			(Some(_), true) => Err(aura_err!("Multiple AuRa pre-runtime headers, rejecting!"))?,
			(None, _) => trace!(target: "aura", "Ignoring digest not meant for us"),
			(s, false) => pre_digest = s,
		}
>>>>>>> 58c3bbc4
	}
	pre_digest.ok_or_else(|| aura_err!("No AuRa pre-runtime digest found"))
}


/// check a header has been signed by the right key. If the slot is too far in the future, an error will be returned.
/// if it's successful, returns the pre-header and the digest item containing the seal.
///
/// This digest item will always return `Some` when used with `as_aura_seal`.
//
// FIXME #1018 needs misbehavior types
<<<<<<< HEAD
fn check_header<C, B: Block, A: txpool::ChainApi<Block=B>>(
	client: &Arc<C>,
	transaction_pool: &Arc<TransactionPool<A>>,
	slot_now: u64,
	mut header: B::Header,
	hash: B::Hash,
	authorities: &[AuthorityId<ed25519::Pair>],
	allow_old_seals: bool,
) -> Result<CheckedHeader<B::Header, DigestItemFor<B>>, String>
	where DigestItemFor<B>: CompatibleDigestItem<ed25519::Signature>,
		C: client::backend::AuxStore + client::blockchain::HeaderBackend<B>,
=======
fn check_header<C, B: Block, P: Pair>(
	client: &C,
	slot_now: u64,
	mut header: B::Header,
	hash: B::Hash,
	authorities: &[AuthorityId<P>],
) -> Result<CheckedHeader<B::Header, (u64, DigestItemFor<B>)>, String> where
	DigestItemFor<B>: CompatibleDigestItem<P>,
	P::Signature: Decode,
	C: client::backend::AuxStore,
	P::Public: AsRef<P::Public> + Encode + Decode + PartialEq + Clone,
>>>>>>> 58c3bbc4
{
	let seal = match header.digest_mut().pop() {
		Some(x) => x,
		None => return Err(format!("Header {:?} is unsealed", hash)),
	};

	let sig = seal.as_aura_seal().ok_or_else(|| {
		aura_err!("Header {:?} has a bad seal", hash)
	})?;

	let slot_num = find_pre_digest::<B, _>(&header)?;

	if slot_num > slot_now {
		header.digest_mut().push(seal);
		Ok(CheckedHeader::Deferred(header, slot_num))
	} else {
		// check the signature is valid under the expected authority and
		// chain state.
		let expected_author = match slot_author::<ed25519::Signature>(slot_num, &authorities) {
			None => return Err("Slot Author not found".to_string()),
			Some(author) => author,
		};

		let pre_hash = header.hash();

<<<<<<< HEAD
		if ed25519::Pair::verify(&sig, &to_sign[..], public) {
			match check_equivocation::<_, _, AuraEquivocationProof<_>, ed25519::Signature>(
				client,
				slot_now,
				slot_num,
				header.clone(),
				public.clone(),
			) {
				Ok(Some(equivocation_proof)) => {
					let log_str = format!(
						"Slot author is equivocating at slot {} with headers {:?} and {:?}",
						slot_num,
						equivocation_proof.first_header().hash(),
						equivocation_proof.second_header().hash(),
					);
					info!("{}", log_str);
					submit_report_call(client, transaction_pool, equivocation_proof);
					Err(log_str)
				},
				Ok(None) => {
					/// Tmp hack for testing, TODO: Add proper test.
					submit_report_call(
						client,
						transaction_pool,
						AuraEquivocationProof::new(
							slot_now,
							header.clone(),
							header.clone(),
						),
					);
					Ok(CheckedHeader::Checked(header, digest_item))
				},
				Err(e) => Err(e.to_string()),
=======
		if P::verify(&sig, pre_hash.as_ref(), expected_author) {
			if let Some(equivocation_proof) = check_equivocation(
				client,
				slot_now,
				slot_num,
				&header,
				expected_author,
			).map_err(|e| e.to_string())? {
				info!(
					"Slot author is equivocating at slot {} with headers {:?} and {:?}",
					slot_num,
					equivocation_proof.fst_header().hash(),
					equivocation_proof.snd_header().hash(),
				);
>>>>>>> 58c3bbc4
			}

			Ok(CheckedHeader::Checked(header, (slot_num, seal)))
		} else {
			Err(format!("Bad signature on {:?}", hash))
		}
	}
}

/// Submit report call.
/// TODO: Ask how to do submit an unsigned in the proper way
/// and move the function to a better place so it can be used for Babe and Grandpa.
pub fn submit_report_call<H, A, B: Block, C>(
	client: &Arc<C>,
	transaction_pool: &Arc<TransactionPool<A>>,
	aura_proof: AuraEquivocationProof<H>,
) where
	A: txpool::ChainApi<Block=B>,
	C: client::blockchain::HeaderBackend<B>,
	H: Header + Encode + Decode,
{
	println!("SUBMIT_REPORT_CALL");
	let extrinsic = UncheckedExtrinsic::new_unsigned(Call::Aura(AuraCall::report_equivocation(aura_proof.encode())));
	let uxt = Decode::decode(&mut extrinsic.encode().as_slice()).expect("Encoded extrinsic is valid");
	let block_id = BlockId::<B>::number(client.info().unwrap().best_number);
	if let Err(e) = transaction_pool.submit_one(&block_id, uxt) {
		println!("Error importing misbehavior report: {:?}", e);
	}
}

/// A verifier for Aura blocks.
pub struct AuraVerifier<C, E, A: txpool::ChainApi> {
	client: Arc<C>,
	transaction_queue: Arc<TransactionPool<A>>,
	extra: E,
	inherent_data_providers: inherents::InherentDataProviders,
}

impl<C, E, A> AuraVerifier<C, E, A>
where
	A: txpool::ChainApi,
{
	fn check_inherents<B: Block>(
		&self,
		block: B,
		block_id: BlockId<B>,
		inherent_data: InherentData,
		timestamp_now: u64,
	) -> Result<(), String>
		where C: ProvideRuntimeApi, C::Api: BlockBuilderApi<B>
	{
		const MAX_TIMESTAMP_DRIFT_SECS: u64 = 60;

		let inherent_res = self.client.runtime_api().check_inherents(
			&block_id,
			block,
			inherent_data,
		).map_err(|e| format!("{:?}", e))?;

		if !inherent_res.ok() {
			inherent_res
				.into_errors()
				.try_for_each(|(i, e)| match TIError::try_from(&i, &e) {
					Some(TIError::ValidAtTimestamp(timestamp)) => {
						// halt import until timestamp is valid.
						// reject when too far ahead.
						if timestamp > timestamp_now + MAX_TIMESTAMP_DRIFT_SECS {
							return Err("Rejecting block too far in future".into());
						}

						let diff = timestamp.saturating_sub(timestamp_now);
						info!(
							target: "aura",
							"halting for block {} seconds in the future",
							diff
						);
						telemetry!(CONSENSUS_INFO; "aura.halting_for_future_block";
							"diff" => ?diff
						);
						thread::sleep(Duration::from_secs(diff));
						Ok(())
					},
					Some(TIError::Other(e)) => Err(e.into()),
					None => Err(self.inherent_data_providers.error_to_string(&i, &e)),
				})
		} else {
			Ok(())
		}
	}
}

/// No-op extra verification.
#[derive(Debug, Clone, Copy)]
pub struct NothingExtra;

impl<B: Block> ExtraVerification<B> for NothingExtra {
	type Verified = Result<(), String>;

	fn verify(&self, _: &B::Header, _: Option<&[B::Extrinsic]>) -> Self::Verified {
		Ok(())
	}
}

#[forbid(deprecated)]
impl<B: Block, C, E, A> Verifier<B> for AuraVerifier<C, E, A> where
	A: txpool::ChainApi<Block=B>,
	C: ProvideRuntimeApi + Send + Sync + client::backend::AuxStore + client::blockchain::HeaderBackend<B>,
	C::Api: BlockBuilderApi<B>,
	DigestItemFor<B>: CompatibleDigestItem<ed25519::Signature> + DigestItem<AuthorityId=AuthorityId<ed25519::Pair>>,
	E: ExtraVerification<B>,
	Self: Authorities<B>,
{
	fn verify(
		&self,
		origin: BlockOrigin,
		header: B::Header,
		justification: Option<Justification>,
		mut body: Option<Vec<B::Extrinsic>>,
	) -> Result<(ImportBlock<B>, Option<Vec<AuthorityId<ed25519::Pair>>>), String> {
		let mut inherent_data = self.inherent_data_providers.create_inherent_data().map_err(String::from)?;
		let (timestamp_now, slot_now) = AuraSlotCompatible::extract_timestamp_and_slot(&inherent_data)
			.map_err(|e| format!("Could not extract timestamp and slot: {:?}", e))?;
		let hash = header.hash();
		let parent_hash = *header.parent_hash();
		let authorities = self.authorities(&BlockId::Hash(parent_hash))
			.map_err(|e| format!("Could not fetch authorities at {:?}: {:?}", parent_hash, e))?;

		let extra_verification = self.extra.verify(
			&header,
			body.as_ref().map(|x| &x[..]),
		);

		// we add one to allow for some small drift.
<<<<<<< HEAD
		// FIXME #1019 in the future, alter this queue to allow deferring of headers
		let checked_header = check_header::<C, B, A>(
=======
		// FIXME #1019 in the future, alter this queue to allow deferring of
		// headers
		let checked_header = check_header::<C, B, P>(
>>>>>>> 58c3bbc4
			&self.client,
			&self.transaction_queue,
			slot_now + 1,
			header,
			hash,
			&authorities[..],
		)?;
		match checked_header {
			CheckedHeader::Checked(pre_header, (slot_num, seal)) => {
				// if the body is passed through, we need to use the runtime
				// to check that the internally-set timestamp in the inherents
				// actually matches the slot set in the seal.
				if let Some(inner_body) = body.take() {
					inherent_data.aura_replace_inherent_data(slot_num);
					let block = B::new(pre_header.clone(), inner_body);

					// skip the inherents verification if the runtime API is old.
					if self.client
						.runtime_api()
						.has_api_with::<BlockBuilderApi<B>, _>(&BlockId::Hash(parent_hash), |v| v >= 2)
						.map_err(|e| format!("{:?}", e))?
					{
						self.check_inherents(
							block.clone(),
							BlockId::Hash(parent_hash),
							inherent_data,
							timestamp_now,
						)?;
					}

					let (_, inner_body) = block.deconstruct();
					body = Some(inner_body);
				}

				trace!(target: "aura", "Checked {:?}; importing.", pre_header);
				telemetry!(CONSENSUS_TRACE; "aura.checked_and_importing"; "pre_header" => ?pre_header);

				extra_verification.into_future().wait()?;

				let new_authorities = pre_header.digest()
					.log(DigestItem::as_authorities_change)
					.map(|digest| digest.to_vec());

				let import_block = ImportBlock {
					origin,
					header: pre_header,
					post_digests: vec![seal],
					body,
					finalized: false,
					justification,
					auxiliary: Vec::new(),
					fork_choice: ForkChoiceStrategy::LongestChain,
				};

				Ok((import_block, new_authorities))
			}
			CheckedHeader::Deferred(a, b) => {
				debug!(target: "aura", "Checking {:?} failed; {:?}, {:?}.", hash, a, b);
				telemetry!(CONSENSUS_DEBUG; "aura.header_too_far_in_future";
					"hash" => ?hash, "a" => ?a, "b" => ?b
				);
				Err(format!("Header {:?} rejected: too far in the future", hash))
			}
		}
	}
}

impl<B, C, E, A> Authorities<B> for AuraVerifier<C, E, A> where
	B: Block,
	A: txpool::ChainApi<Block=B>,
	C: ProvideRuntimeApi + ProvideCache<B>,
	C::Api: AuthoritiesApi<B>,
{
	type Error = ConsensusError;

	fn authorities(&self, at: &BlockId<B>) -> Result<Vec<AuthorityIdFor<B>>, Self::Error> {
		authorities(self.client.as_ref(), at)
	}
}

fn initialize_authorities_cache<B, C>(client: &C) -> Result<(), ConsensusError> where
	B: Block,
	C: ProvideRuntimeApi + ProvideCache<B>,
	C::Api: AuthoritiesApi<B>,
{
	// no cache => no initialization
	let cache = match client.cache() {
		Some(cache) => cache,
		None => return Ok(()),
	};

	// check if we already have initialized the cache
	let genesis_id = BlockId::Number(Zero::zero());
	let genesis_authorities: Option<Vec<AuthorityIdFor<B>>> = cache
		.get_at(&well_known_cache_keys::AUTHORITIES, &genesis_id)
		.and_then(|v| Decode::decode(&mut &v[..]));
	if genesis_authorities.is_some() {
		return Ok(());
	}

	let map_err = |error| consensus_common::Error::from(consensus_common::Error::ClientImport(
		format!(
			"Error initializing authorities cache: {}",
			error,
		)));
	let genesis_authorities = authorities(client, &genesis_id)?;
	cache.initialize(&well_known_cache_keys::AUTHORITIES, genesis_authorities.encode())
		.map_err(map_err)?;

	Ok(())
}

#[allow(deprecated)]
fn authorities<B, C>(client: &C, at: &BlockId<B>) -> Result<Vec<AuthorityIdFor<B>>, ConsensusError> where
	B: Block,
	C: ProvideRuntimeApi + ProvideCache<B>,
	C::Api: AuthoritiesApi<B>,
{
	client
		.cache()
		.and_then(|cache| cache.get_at(&well_known_cache_keys::AUTHORITIES, at)
			.and_then(|v| Decode::decode(&mut &v[..])))
		.or_else(|| {
			if client.runtime_api().has_api::<AuthoritiesApi<B>>(at).unwrap_or(false) {
				AuthoritiesApi::authorities(&*client.runtime_api(), at).ok()
			} else {
				CoreApi::authorities(&*client.runtime_api(), at).ok()
			}
		}).ok_or_else(|| consensus_common::Error::InvalidAuthoritiesSet.into())
}

/// The Aura import queue type.
pub type AuraImportQueue<B> = BasicQueue<B>;

/// Register the aura inherent data provider, if not registered already.
fn register_aura_inherent_data_provider(
	inherent_data_providers: &InherentDataProviders,
	slot_duration: u64,
) -> Result<(), consensus_common::Error> {
	if !inherent_data_providers.has_provider(&srml_aura::INHERENT_IDENTIFIER) {
		inherent_data_providers
			.register_provider(srml_aura::InherentDataProvider::new(slot_duration))
			.map_err(Into::into)
			.map_err(consensus_common::Error::InherentData)
	} else {
		Ok(())
	}
}

/// Start an import queue for the Aura consensus algorithm.
pub fn import_queue<A, B, C, E>(
	slot_duration: SlotDuration,
	block_import: SharedBlockImport<B>,
	justification_import: Option<SharedJustificationImport<B>>,
	finality_proof_import: Option<SharedFinalityProofImport<B>>,
	finality_proof_request_builder: Option<SharedFinalityProofRequestBuilder<B>>,
	client: Arc<C>,
	extra: E,
	inherent_data_providers: InherentDataProviders,
	transaction_queue: Option<Arc<TransactionPool<A>>>,
) -> Result<AuraImportQueue<B>, consensus_common::Error> where
	B: Block,
	A: txpool::ChainApi<Block=B> + 'static,
	C: 'static + ProvideRuntimeApi + ProvideCache<B> + Send + Sync + AuxStore + client::blockchain::HeaderBackend<B>,
	C::Api: BlockBuilderApi<B> + AuthoritiesApi<B>,
	DigestItemFor<B>: CompatibleDigestItem<ed25519::Signature> + DigestItem<AuthorityId=AuthorityId<ed25519::Pair>>,
	E: 'static + ExtraVerification<B>,
{
	register_aura_inherent_data_provider(&inherent_data_providers, slot_duration.get())?;
	initialize_authorities_cache(&*client)?;

	let verifier = Arc::new(
		AuraVerifier {
			client: client.clone(),
			transaction_queue: transaction_queue.unwrap().clone(),
			extra,
			inherent_data_providers,
<<<<<<< HEAD
			allow_old_seals: false,
		}
	);
	Ok(BasicQueue::new(
		verifier,
		block_import,
		justification_import,
		finality_proof_import,
		finality_proof_request_builder,
	))
}

/// Start an import queue for the Aura consensus algorithm with backwards compatibility.
#[deprecated(
	since = "1.0.1",
	note = "should not be used unless backwards compatibility with an older chain is needed.",
)]
pub fn import_queue_accept_old_seals<B, C, E, A>(
	slot_duration: SlotDuration,
	block_import: SharedBlockImport<B>,
	justification_import: Option<SharedJustificationImport<B>>,
	finality_proof_import: Option<SharedFinalityProofImport<B>>,
	finality_proof_request_builder: Option<SharedFinalityProofRequestBuilder<B>>,
	client: Arc<C>,
	extra: E,
	inherent_data_providers: InherentDataProviders,
	transaction_queue: Option<Arc<TransactionPool<A>>>,
) -> Result<AuraImportQueue<B>, consensus_common::Error> where
	B: Block,
	A: txpool::ChainApi<Block=B> + 'static,
	C: 'static + ProvideRuntimeApi + ProvideCache<B> + Send + Sync + AuxStore + client::blockchain::HeaderBackend<B>,
	C::Api: BlockBuilderApi<B> + AuthoritiesApi<B>,
	DigestItemFor<B>: CompatibleDigestItem<ed25519::Signature> + DigestItem<AuthorityId=AuthorityId<ed25519::Pair>>,
	E: 'static + ExtraVerification<B>,
{
	register_aura_inherent_data_provider(&inherent_data_providers, slot_duration.get())?;
	initialize_authorities_cache(&*client)?;

	let verifier = Arc::new(
		AuraVerifier {
			client: client.clone(),
			transaction_queue: transaction_queue.unwrap().clone(),
			extra,
			inherent_data_providers,
			allow_old_seals: true,
=======
			phantom: PhantomData,
>>>>>>> 58c3bbc4
		}
	);
	Ok(BasicQueue::new(
		verifier,
		block_import,
		justification_import,
		finality_proof_import,
		finality_proof_request_builder,
	))
}

#[cfg(test)]
mod tests {
	use super::*;
	use futures::stream::Stream as _;
	use consensus_common::NoNetwork as DummyOracle;
	use network::test::*;
	use network::test::{Block as TestBlock, PeersClient, PeersFullClient};
	use runtime_primitives::traits::{Block as BlockT, DigestFor};
	use network::config::ProtocolConfig;
	use parking_lot::Mutex;
	use tokio::runtime::current_thread;
	use keyring::sr25519::Keyring;
	use primitives::sr25519;
	use client::{LongestChain, BlockchainEvents};
	use test_client;

	type Error = client::error::Error;

	type TestClient = client::Client<test_client::Backend, test_client::Executor, TestBlock, test_client::runtime::RuntimeApi>;

	struct DummyFactory(Arc<TestClient>);
	struct DummyProposer(u64, Arc<TestClient>);

	impl Environment<TestBlock> for DummyFactory {
		type Proposer = DummyProposer;
		type Error = Error;

		fn init(&self, parent_header: &<TestBlock as BlockT>::Header, _authorities: &[AuthorityId<sr25519::Pair>])
			-> Result<DummyProposer, Error>
		{
			Ok(DummyProposer(parent_header.number + 1, self.0.clone()))
		}
	}

	impl Proposer<TestBlock> for DummyProposer {
		type Error = Error;
		type Create = Result<TestBlock, Error>;

		fn propose(
			&self,
			_: InherentData,
			digests: DigestFor<TestBlock>,
			_: Duration,
		) -> Result<TestBlock, Error> {
			self.1.new_block(digests).unwrap().bake().map_err(|e| e.into())
		}
	}

	const SLOT_DURATION: u64 = 1;
	const TEST_ROUTING_INTERVAL: Duration = Duration::from_millis(50);

	pub struct AuraTestNet {
		peers: Vec<Arc<Peer<(), DummySpecialization>>>,
		started: bool,
	}

	impl TestNetFactory for AuraTestNet {
		type Specialization = DummySpecialization;
		type Verifier = AuraVerifier<PeersFullClient, NothingExtra, sr25519::Pair>;
		type PeerData = ();

		/// Create new test network with peers and given config.
		fn from_config(_config: &ProtocolConfig) -> Self {
			AuraTestNet {
				peers: Vec::new(),
				started: false,
			}
		}

		fn make_verifier(&self, client: PeersClient, _cfg: &ProtocolConfig)
			-> Arc<Self::Verifier>
		{
			match client {
				PeersClient::Full(client) => {
					let slot_duration = SlotDuration::get_or_compute(&*client)
						.expect("slot duration available");
					let inherent_data_providers = InherentDataProviders::new();
					register_aura_inherent_data_provider(
						&inherent_data_providers,
						slot_duration.get()
					).expect("Registers aura inherent data provider");

					assert_eq!(slot_duration.get(), SLOT_DURATION);
					Arc::new(AuraVerifier {
						client,
						extra: NothingExtra,
						inherent_data_providers,
						phantom: Default::default(),
					})
				},
				PeersClient::Light(_) => unreachable!("No (yet) tests for light client + Aura"),
			}
		}

		fn uses_tokio(&self) -> bool {
			true
		}

		fn peer(&self, i: usize) -> &Peer<Self::PeerData, DummySpecialization> {
			&self.peers[i]
		}

		fn peers(&self) -> &Vec<Arc<Peer<Self::PeerData, DummySpecialization>>> {
			&self.peers
		}

		fn mut_peers<F: FnOnce(&mut Vec<Arc<Peer<Self::PeerData, DummySpecialization>>>)>(&mut self, closure: F) {
			closure(&mut self.peers);
		}

		fn started(&self) -> bool {
			self.started
		}

		fn set_started(&mut self, new: bool) {
			self.started = new;
		}
	}

<<<<<<< HEAD
	fn create_header(slot_num: u64, number: u64, pair: &sr25519::Pair) -> (HeaderTest, H256) {
		let mut header = HeaderTest {
			parent_hash: Default::default(),
			number,
			state_root: Default::default(),
			extrinsics_root: Default::default(),
			digest: DigestTest { logs: vec![], },
		};
		let header_hash: H256 = header.hash();
		let to_sign = (slot_num, header_hash).encode();
		let signature = pair.sign(&to_sign[..]);
		
		let item = <generic::DigestItem<_, _, _> as CompatibleDigestItem<sr25519::Signature>>::aura_seal(
			slot_num,
			signature,
		);
		header.digest_mut().push(item);
		(header, header_hash)
	}

=======
>>>>>>> 58c3bbc4
	#[test]
	#[allow(deprecated)]
	fn authoring_blocks() {
		let _ = ::env_logger::try_init();
		let mut net = AuraTestNet::new(3);

		net.start();

		let peers = &[
			(0, Keyring::Alice),
			(1, Keyring::Bob),
			(2, Keyring::Charlie),
		];

		let net = Arc::new(Mutex::new(net));
		let mut import_notifications = Vec::new();

		let mut runtime = current_thread::Runtime::new().unwrap();
		for (peer_id, key) in peers {
			let client = net.lock().peer(*peer_id).client().as_full().expect("full clients are created").clone();
			#[allow(deprecated)]
			let select_chain = LongestChain::new(
				client.backend().clone(),
				client.import_lock().clone(),
			);
			let environ = Arc::new(DummyFactory(client.clone()));
			import_notifications.push(
				client.import_notification_stream()
					.take_while(|n| Ok(!(n.origin != BlockOrigin::Own && n.header.number() < &5)))
					.for_each(move |_| Ok(()))
			);

			let slot_duration = SlotDuration::get_or_compute(&*client)
				.expect("slot duration available");

			let inherent_data_providers = InherentDataProviders::new();
			register_aura_inherent_data_provider(
				&inherent_data_providers, slot_duration.get()
			).expect("Registers aura inherent data provider");

			let aura = start_aura::<_, _, _, _, _, sr25519::Pair, _, _, _, _>(
				slot_duration,
				Arc::new(key.clone().into()),
				client.clone(),
				select_chain,
				client,
				environ.clone(),
				DummyOracle,
				futures::empty(),
				inherent_data_providers,
				false,
			).expect("Starts aura");

			runtime.spawn(aura);
		}

		// wait for all finalized on each.
		let wait_for = ::futures::future::join_all(import_notifications)
			.map(|_| ())
			.map_err(|_| ());

		let drive_to_completion = ::tokio::timer::Interval::new_interval(TEST_ROUTING_INTERVAL)
			.for_each(move |_| {
				net.lock().send_import_notifications();
				net.lock().sync_without_disconnects();
				Ok(())
			})
			.map(|_| ())
			.map_err(|_| ());

		runtime.block_on(wait_for.select(drive_to_completion).map_err(|_| ())).unwrap();
	}

	#[test]
	fn authorities_call_works() {
		let client = test_client::new();

		assert_eq!(client.info().unwrap().chain.best_number, 0);
		assert_eq!(authorities(&client, &BlockId::Number(0)).unwrap(), vec![
			Keyring::Alice.into(),
			Keyring::Bob.into(),
			Keyring::Charlie.into()
		]);
	}
}<|MERGE_RESOLUTION|>--- conflicted
+++ resolved
@@ -26,7 +26,10 @@
 //! Blocks from future steps will be either deferred or rejected depending on how
 //! far in the future they are.
 #![forbid(missing_docs, unsafe_code)]
-use std::{sync::Arc, time::Duration, thread, marker::PhantomData, hash::Hash, fmt::Debug};
+use std::{
+	sync::Arc, time::Duration, thread, marker::PhantomData, hash::Hash,
+	fmt::Debug
+};
 
 use parity_codec::{Encode, Decode, Compact};
 use consensus_common::{self, Authorities, BlockImport, Environment, Proposer,
@@ -34,8 +37,8 @@
 	SelectChain, well_known_cache_keys,
 };
 use consensus_common::import_queue::{
-	Verifier, BasicQueue, SharedBlockImport, SharedJustificationImport, SharedFinalityProofImport,
-	SharedFinalityProofRequestBuilder
+	Verifier, BasicQueue, SharedBlockImport, SharedJustificationImport,
+	SharedFinalityProofImport, SharedFinalityProofRequestBuilder
 };
 use client::{
 	block_builder::api::BlockBuilder as BlockBuilderApi,
@@ -44,42 +47,32 @@
 	error::Result as CResult,
 	backend::AuxStore,
 };
-<<<<<<< HEAD
 use aura_primitives::{AURA_ENGINE_ID, slot_author};
-use runtime_primitives::{generic, generic::BlockId, Justification, generic::Era, AnySignature};
-use runtime_primitives::traits::{
-	Block, Header, Digest, DigestItemFor, DigestItem, ProvideRuntimeApi, AuthorityIdFor, Zero, Verify
-};
-use primitives::{Pair, ed25519, H256};
-use keyring::AccountKeyring;
-use inherents::{InherentDataProviders, InherentData, RuntimeString};
-=======
-
 use runtime_primitives::{generic::{self, BlockId}, Justification};
 use runtime_primitives::traits::{
-	Block, Header, Digest, DigestItemFor, DigestItem, ProvideRuntimeApi, AuthorityIdFor,
-	Zero, Member,
+	Block, Header, Digest, DigestItemFor, DigestItem, ProvideRuntimeApi,
+	AuthorityIdFor, Zero, Member, Verify
 };
-
 use primitives::Pair;
 use inherents::{InherentDataProviders, InherentData};
->>>>>>> 58c3bbc4
 use authorities::AuthoritiesApi;
 
 use futures::{Future, IntoFuture, future};
 use tokio::timer::Timeout;
-<<<<<<< HEAD
-use log::{warn, debug, info, trace};
+use log::{error, warn, debug, info, trace};
 use transaction_pool::txpool::{self, Pool as TransactionPool};
-=======
-use log::{error, warn, debug, info, trace};
->>>>>>> 58c3bbc4
 
 use srml_aura::{
 	InherentType as AuraInherent, AuraInherentData,
-	timestamp::{TimestampInherentData, InherentType as TimestampInherent, InherentError as TIError}
+	timestamp::{
+		TimestampInherentData, InherentType as TimestampInherent,
+		InherentError as TIError
+	}
 };
-use substrate_telemetry::{telemetry, CONSENSUS_TRACE, CONSENSUS_DEBUG, CONSENSUS_WARN, CONSENSUS_INFO};
+use substrate_telemetry::{
+	telemetry, CONSENSUS_TRACE, CONSENSUS_DEBUG, CONSENSUS_WARN,
+	CONSENSUS_INFO
+};
 
 use slots::{
 	CheckedHeader, SlotWorker, SlotInfo, SlotCompatible, slot_now,
@@ -92,9 +85,6 @@
 pub use aura_primitives::*;
 pub use consensus_common::{SyncOracle, ExtraVerification};
 use srml_consensus::EquivocationProof;
-
-mod digest;
-use digest::CompatibleDigestItem;
 
 type AuthorityId<P> = <P as Pair>::Public;
 
@@ -119,13 +109,6 @@
 }
 
 
-<<<<<<< HEAD
-fn inherent_to_common_error(err: RuntimeString) -> consensus_common::Error {
-	consensus_common::ErrorKind::InherentData(err.into()).into()
-}
-
-=======
->>>>>>> 58c3bbc4
 #[derive(Copy, Clone, Debug, PartialEq, Eq, Hash)]
 struct AuraSlotCompatible;
 
@@ -140,62 +123,8 @@
 	}
 }
 
-<<<<<<< HEAD
-/// Start the aura worker in a separate thread.
-#[deprecated(since = "1.1", note = "Please spawn a thread manually")]
-pub fn start_aura_thread<B, C, SC, E, I, SO, Error, OnExit>(
-	slot_duration: SlotDuration,
-	local_key: Arc<ed25519::Pair>,
-	client: Arc<C>,
-	select_chain: SC,
-	block_import: Arc<I>,
-	env: Arc<E>,
-	sync_oracle: SO,
-	on_exit: OnExit,
-	inherent_data_providers: InherentDataProviders,
-	force_authoring: bool,
-) -> Result<(), consensus_common::Error> where
-	B: Block + 'static,
-	C: ProvideRuntimeApi + ProvideCache<B> + AuxStore + Send + Sync + 'static,
-	C::Api: AuthoritiesApi<B>,
-	SC: SelectChain<B> + Clone + 'static,
-	E: Environment<B, Error=Error> + Send + Sync + 'static,
-	E::Proposer: Proposer<B, Error=Error> + Send + 'static,
-	<<E::Proposer as Proposer<B>>::Create as IntoFuture>::Future: Send + 'static,
-	I: BlockImport<B> + Send + Sync + 'static,
-	Error: From<I::Error> + 'static,
-	SO: SyncOracle + Send + Sync + Clone + 'static,
-	OnExit: Future<Item=(), Error=()> + Send + 'static,
-	DigestItemFor<B>: CompatibleDigestItem<ed25519::Signature> + DigestItem<AuthorityId=AuthorityId<ed25519::Pair>> + 'static,
-	Error: ::std::error::Error + Send + From<::consensus_common::Error> + 'static,
-{
-	let worker = AuraWorker {
-		client: client.clone(),
-		block_import,
-		env,
-		local_key,
-		inherent_data_providers: inherent_data_providers.clone(),
-		sync_oracle: sync_oracle.clone(),
-		force_authoring,
-	};
-
-	#[allow(deprecated)]	// The function we are in is also deprecated.
-	slots::start_slot_worker_thread::<_, _, _, _, AuraSlotCompatible, u64, _>(
-		slot_duration.0,
-		select_chain,
-		Arc::new(worker),
-		sync_oracle,
-		on_exit,
-		inherent_data_providers
-	)
-}
-
-/// Start the aura worker. The returned future should be run in a tokio runtime.
-pub fn start_aura<B, C, SC, E, I, SO, Error, OnExit>(
-=======
 /// Start the aura worker. The returned future should be run in a tokio runtime.
 pub fn start_aura<B, C, SC, E, I, P, SO, Error, OnExit, H>(
->>>>>>> 58c3bbc4
 	slot_duration: SlotDuration,
 	local_key: Arc<ed25519::Pair>,
 	client: Arc<C>,
@@ -214,11 +143,6 @@
 	generic::DigestItem<B::Hash, P::Public, P::Signature>: DigestItem<Hash=B::Hash>,
 	E::Proposer: Proposer<B, Error=Error>,
 	<<E::Proposer as Proposer<B>>::Create as IntoFuture>::Future: Send + 'static,
-<<<<<<< HEAD
-	I: BlockImport<B> + Send + Sync + 'static,
-	SO: SyncOracle + Send + Sync + Clone,
-	DigestItemFor<B>: CompatibleDigestItem<ed25519::Signature> + DigestItem<AuthorityId=AuthorityId<ed25519::Pair>>,
-=======
 	P: Pair + Send + Sync + 'static,
 	P::Public: Hash + Member + Encode + Decode,
 	P::Signature: Hash + Member + Encode + Decode,
@@ -229,7 +153,6 @@
 	>,
 	E: Environment<B, Error=Error>,
 	I: BlockImport<B> + Send + Sync + 'static,
->>>>>>> 58c3bbc4
 	Error: ::std::error::Error + Send + From<::consensus_common::Error> + From<I::Error> + 'static,
 	SO: SyncOracle + Send + Sync + Clone,
 	OnExit: Future<Item=(), Error=()>,
@@ -263,14 +186,9 @@
 	force_authoring: bool,
 }
 
-<<<<<<< HEAD
-impl<B: Block, C, E, I, Error, SO> SlotWorker<B> for AuraWorker<C, E, I, SO> where
-	C: ProvideRuntimeApi + ProvideCache<B> + AuxStore,
-=======
 impl<H, B, C, E, I, P, Error, SO> SlotWorker<B> for AuraWorker<C, E, I, P, SO> where
 	B: Block<Header=H>,
-	C: ProvideRuntimeApi + ProvideCache<B> + Sync,
->>>>>>> 58c3bbc4
+	C: ProvideRuntimeApi + ProvideCache<B> + AuxStore + Sync,
 	C::Api: AuthoritiesApi<B>,
 	E: Environment<B, Error=Error>,
 	E::Proposer: Proposer<B, Error=Error>,
@@ -280,16 +198,11 @@
 		Hash=B::Hash,
 	>,
 	I: BlockImport<B> + Send + Sync + 'static,
-<<<<<<< HEAD
-	SO: SyncOracle + Send + Clone,
-	DigestItemFor<B>: CompatibleDigestItem<ed25519::Signature> + DigestItem<AuthorityId=AuthorityId<ed25519::Pair>>,
-=======
 	P: Pair + Send + Sync + 'static,
 	P::Public: Member + Encode + Decode + Hash,
 	P::Signature: Member + Encode + Decode + Hash + Debug,
 	SO: SyncOracle + Send + Clone,
 	DigestItemFor<B>: CompatibleDigestItem<P> + DigestItem<AuthorityId=AuthorityId<P>, Hash=B::Hash>,
->>>>>>> 58c3bbc4
 	Error: ::std::error::Error + Send + From<::consensus_common::Error> + From<I::Error> + 'static,
 {
 	type OnSlot = Box<Future<Item=(), Error=consensus_common::Error> + Send>;
@@ -397,54 +310,6 @@
 				return
 			}
 
-<<<<<<< HEAD
-					let (header, body) = b.deconstruct();
-					let header_num = header.number().clone();
-					let pre_hash = header.hash();
-					let parent_hash = header.parent_hash().clone();
-
-					// sign the pre-sealed hash of the block and then
-					// add it to a digest item.
-					let to_sign = (slot_num, pre_hash).encode();
-					let signature = pair.sign(&to_sign[..]);
-					let item = <DigestItemFor<B> as CompatibleDigestItem<ed25519::Signature>>::aura_seal(
-						slot_num,
-						signature,
-					);
-
-					let import_block: ImportBlock<B> = ImportBlock {
-						origin: BlockOrigin::Own,
-						header,
-						justification: None,
-						post_digests: vec![item],
-						body: Some(body),
-						finalized: false,
-						auxiliary: Vec::new(),
-						fork_choice: ForkChoiceStrategy::LongestChain,
-					};
-
-					info!("Pre-sealed block for proposal at {}. Hash now {:?}, previously {:?}.",
-						  header_num,
-						  import_block.post_header().hash(),
-						  pre_hash
-					);
-					telemetry!(CONSENSUS_INFO; "aura.pre_sealed_block";
-						"header_num" => ?header_num,
-						"hash_now" => ?import_block.post_header().hash(),
-						"hash_previously" => ?pre_hash
-					);
-
-					if let Err(e) = block_import.import_block(import_block, Default::default()) {
-						warn!(target: "aura", "Error with block built on {:?}: {:?}",
-							  parent_hash, e);
-						telemetry!(CONSENSUS_WARN; "aura.err_with_block_built_on";
-							"hash" => ?parent_hash, "err" => ?e
-						);
-					}
-				})
-				.map_err(|e| consensus_common::ErrorKind::ClientImport(format!("{:?}", e)).into())
-		)
-=======
 			let (header, body) = b.deconstruct();
 			let pre_digest: Result<u64, String> = find_pre_digest::<B, P>(&header);
 			if let Err(e) = pre_digest {
@@ -517,7 +382,6 @@
 			(None, _) => trace!(target: "aura", "Ignoring digest not meant for us"),
 			(s, false) => pre_digest = s,
 		}
->>>>>>> 58c3bbc4
 	}
 	pre_digest.ok_or_else(|| aura_err!("No AuRa pre-runtime digest found"))
 }
@@ -529,21 +393,9 @@
 /// This digest item will always return `Some` when used with `as_aura_seal`.
 //
 // FIXME #1018 needs misbehavior types
-<<<<<<< HEAD
-fn check_header<C, B: Block, A: txpool::ChainApi<Block=B>>(
-	client: &Arc<C>,
+fn check_header<C, B: Block, P: Pair, A: txpool::ChainApi<Block=B>>(
+	client: &C,
 	transaction_pool: &Arc<TransactionPool<A>>,
-	slot_now: u64,
-	mut header: B::Header,
-	hash: B::Hash,
-	authorities: &[AuthorityId<ed25519::Pair>],
-	allow_old_seals: bool,
-) -> Result<CheckedHeader<B::Header, DigestItemFor<B>>, String>
-	where DigestItemFor<B>: CompatibleDigestItem<ed25519::Signature>,
-		C: client::backend::AuxStore + client::blockchain::HeaderBackend<B>,
-=======
-fn check_header<C, B: Block, P: Pair>(
-	client: &C,
 	slot_now: u64,
 	mut header: B::Header,
 	hash: B::Hash,
@@ -551,9 +403,8 @@
 ) -> Result<CheckedHeader<B::Header, (u64, DigestItemFor<B>)>, String> where
 	DigestItemFor<B>: CompatibleDigestItem<P>,
 	P::Signature: Decode,
-	C: client::backend::AuxStore,
+	C: client::backend::AuxStore + client::blockchain::HeaderBackend<B>,
 	P::Public: AsRef<P::Public> + Encode + Decode + PartialEq + Clone,
->>>>>>> 58c3bbc4
 {
 	let seal = match header.digest_mut().pop() {
 		Some(x) => x,
@@ -579,41 +430,6 @@
 
 		let pre_hash = header.hash();
 
-<<<<<<< HEAD
-		if ed25519::Pair::verify(&sig, &to_sign[..], public) {
-			match check_equivocation::<_, _, AuraEquivocationProof<_>, ed25519::Signature>(
-				client,
-				slot_now,
-				slot_num,
-				header.clone(),
-				public.clone(),
-			) {
-				Ok(Some(equivocation_proof)) => {
-					let log_str = format!(
-						"Slot author is equivocating at slot {} with headers {:?} and {:?}",
-						slot_num,
-						equivocation_proof.first_header().hash(),
-						equivocation_proof.second_header().hash(),
-					);
-					info!("{}", log_str);
-					submit_report_call(client, transaction_pool, equivocation_proof);
-					Err(log_str)
-				},
-				Ok(None) => {
-					/// Tmp hack for testing, TODO: Add proper test.
-					submit_report_call(
-						client,
-						transaction_pool,
-						AuraEquivocationProof::new(
-							slot_now,
-							header.clone(),
-							header.clone(),
-						),
-					);
-					Ok(CheckedHeader::Checked(header, digest_item))
-				},
-				Err(e) => Err(e.to_string()),
-=======
 		if P::verify(&sig, pre_hash.as_ref(), expected_author) {
 			if let Some(equivocation_proof) = check_equivocation(
 				client,
@@ -628,7 +444,16 @@
 					equivocation_proof.fst_header().hash(),
 					equivocation_proof.snd_header().hash(),
 				);
->>>>>>> 58c3bbc4
+			} else {
+				submit_report_call(
+					client,
+					transaction_pool,
+					AuraEquivocationProof::new(
+						slot_now,
+						header.clone(),
+						header.clone(),
+					),
+				);
 			}
 
 			Ok(CheckedHeader::Checked(header, (slot_num, seal)))
@@ -651,8 +476,11 @@
 	H: Header + Encode + Decode,
 {
 	println!("SUBMIT_REPORT_CALL");
-	let extrinsic = UncheckedExtrinsic::new_unsigned(Call::Aura(AuraCall::report_equivocation(aura_proof.encode())));
-	let uxt = Decode::decode(&mut extrinsic.encode().as_slice()).expect("Encoded extrinsic is valid");
+	let extrinsic = UncheckedExtrinsic::new_unsigned(
+		Call::Aura(AuraCall::report_equivocation(aura_proof.encode()))
+	);
+	let uxt = Decode::decode(&mut extrinsic.encode().as_slice())
+		.expect("Encoded extrinsic is valid");
 	let block_id = BlockId::<B>::number(client.info().unwrap().best_number);
 	if let Err(e) = transaction_pool.submit_one(&block_id, uxt) {
 		println!("Error importing misbehavior report: {:?}", e);
@@ -748,7 +576,8 @@
 		justification: Option<Justification>,
 		mut body: Option<Vec<B::Extrinsic>>,
 	) -> Result<(ImportBlock<B>, Option<Vec<AuthorityId<ed25519::Pair>>>), String> {
-		let mut inherent_data = self.inherent_data_providers.create_inherent_data().map_err(String::from)?;
+		let mut inherent_data = self.inherent_data_providers.create_inherent_data()
+			.map_err(String::from)?;
 		let (timestamp_now, slot_now) = AuraSlotCompatible::extract_timestamp_and_slot(&inherent_data)
 			.map_err(|e| format!("Could not extract timestamp and slot: {:?}", e))?;
 		let hash = header.hash();
@@ -761,15 +590,10 @@
 			body.as_ref().map(|x| &x[..]),
 		);
 
-		// we add one to allow for some small drift.
-<<<<<<< HEAD
-		// FIXME #1019 in the future, alter this queue to allow deferring of headers
+		// We add one to allow for some small drift.
+		// FIXME #1019 in the future, alter this queue to allow deferring of
+		// headers.
 		let checked_header = check_header::<C, B, A>(
-=======
-		// FIXME #1019 in the future, alter this queue to allow deferring of
-		// headers
-		let checked_header = check_header::<C, B, P>(
->>>>>>> 58c3bbc4
 			&self.client,
 			&self.transaction_queue,
 			slot_now + 1,
@@ -789,8 +613,10 @@
 					// skip the inherents verification if the runtime API is old.
 					if self.client
 						.runtime_api()
-						.has_api_with::<BlockBuilderApi<B>, _>(&BlockId::Hash(parent_hash), |v| v >= 2)
-						.map_err(|e| format!("{:?}", e))?
+						.has_api_with::<BlockBuilderApi<B>, _>(
+							&BlockId::Hash(parent_hash),
+							|v| v >= 2,
+						).map_err(|e| format!("{:?}", e))?
 					{
 						self.check_inherents(
 							block.clone(),
@@ -805,7 +631,11 @@
 				}
 
 				trace!(target: "aura", "Checked {:?}; importing.", pre_header);
-				telemetry!(CONSENSUS_TRACE; "aura.checked_and_importing"; "pre_header" => ?pre_header);
+				telemetry!(
+					CONSENSUS_TRACE;
+					"aura.checked_and_importing";
+					"pre_header" => ?pre_header
+					);
 
 				extra_verification.into_future().wait()?;
 
@@ -944,58 +774,10 @@
 	let verifier = Arc::new(
 		AuraVerifier {
 			client: client.clone(),
-			transaction_queue: transaction_queue.unwrap().clone(),
+			transaction_queue: transaction_queue.unwrap().clone(), // TODO: remove unwrap.
 			extra,
 			inherent_data_providers,
-<<<<<<< HEAD
-			allow_old_seals: false,
-		}
-	);
-	Ok(BasicQueue::new(
-		verifier,
-		block_import,
-		justification_import,
-		finality_proof_import,
-		finality_proof_request_builder,
-	))
-}
-
-/// Start an import queue for the Aura consensus algorithm with backwards compatibility.
-#[deprecated(
-	since = "1.0.1",
-	note = "should not be used unless backwards compatibility with an older chain is needed.",
-)]
-pub fn import_queue_accept_old_seals<B, C, E, A>(
-	slot_duration: SlotDuration,
-	block_import: SharedBlockImport<B>,
-	justification_import: Option<SharedJustificationImport<B>>,
-	finality_proof_import: Option<SharedFinalityProofImport<B>>,
-	finality_proof_request_builder: Option<SharedFinalityProofRequestBuilder<B>>,
-	client: Arc<C>,
-	extra: E,
-	inherent_data_providers: InherentDataProviders,
-	transaction_queue: Option<Arc<TransactionPool<A>>>,
-) -> Result<AuraImportQueue<B>, consensus_common::Error> where
-	B: Block,
-	A: txpool::ChainApi<Block=B> + 'static,
-	C: 'static + ProvideRuntimeApi + ProvideCache<B> + Send + Sync + AuxStore + client::blockchain::HeaderBackend<B>,
-	C::Api: BlockBuilderApi<B> + AuthoritiesApi<B>,
-	DigestItemFor<B>: CompatibleDigestItem<ed25519::Signature> + DigestItem<AuthorityId=AuthorityId<ed25519::Pair>>,
-	E: 'static + ExtraVerification<B>,
-{
-	register_aura_inherent_data_provider(&inherent_data_providers, slot_duration.get())?;
-	initialize_authorities_cache(&*client)?;
-
-	let verifier = Arc::new(
-		AuraVerifier {
-			client: client.clone(),
-			transaction_queue: transaction_queue.unwrap().clone(),
-			extra,
-			inherent_data_providers,
-			allow_old_seals: true,
-=======
 			phantom: PhantomData,
->>>>>>> 58c3bbc4
 		}
 	);
 	Ok(BasicQueue::new(
@@ -1126,29 +908,6 @@
 		}
 	}
 
-<<<<<<< HEAD
-	fn create_header(slot_num: u64, number: u64, pair: &sr25519::Pair) -> (HeaderTest, H256) {
-		let mut header = HeaderTest {
-			parent_hash: Default::default(),
-			number,
-			state_root: Default::default(),
-			extrinsics_root: Default::default(),
-			digest: DigestTest { logs: vec![], },
-		};
-		let header_hash: H256 = header.hash();
-		let to_sign = (slot_num, header_hash).encode();
-		let signature = pair.sign(&to_sign[..]);
-		
-		let item = <generic::DigestItem<_, _, _> as CompatibleDigestItem<sr25519::Signature>>::aura_seal(
-			slot_num,
-			signature,
-		);
-		header.digest_mut().push(item);
-		(header, header_hash)
-	}
-
-=======
->>>>>>> 58c3bbc4
 	#[test]
 	#[allow(deprecated)]
 	fn authoring_blocks() {
