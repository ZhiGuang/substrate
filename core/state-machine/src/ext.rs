--- conflicted
+++ resolved
@@ -366,14 +366,9 @@
 #[cfg(test)]
 mod tests {
 	use hex_literal::hex;
-<<<<<<< HEAD
 	use num_traits::Zero;
-	use parity_codec::Encode;
-	use primitives::Blake2Hasher;
-=======
 	use codec::Encode;
 	use primitives::{Blake2Hasher};
->>>>>>> 6fbca29c
 	use primitives::storage::well_known_keys::EXTRINSIC_INDEX;
 	use crate::backend::InMemory;
 	use crate::changes_trie::{
@@ -403,31 +398,26 @@
 		}
 	}
 
-<<<<<<< HEAD
 	fn changes_trie_config() -> ChangesTrieConfiguration {
 		ChangesTrieConfiguration {
 			digest_interval: 0,
 			digest_levels: 0,
 		}
-=======
+	}
+
 	#[test]
 	fn storage_changes_root_is_none_when_storage_is_not_provided() {
 		let mut overlay = prepare_overlay_with_changes();
 		let backend = TestBackend::default();
 		let mut ext = TestExt::new(&mut overlay, &backend, None, None, None);
 		assert_eq!(ext.storage_changes_root(Default::default()).unwrap(), None);
->>>>>>> 6fbca29c
 	}
 
 	#[test]
 	fn storage_changes_root_is_none_when_state_is_not_provided() {
 		let mut overlay = prepare_overlay_with_changes();
 		let backend = TestBackend::default();
-<<<<<<< HEAD
-		let mut ext = TestExt::new(&mut overlay, &backend, None, None);
-=======
-		let mut ext = TestExt::new(&mut overlay, &backend, Some(&storage), None, None);
->>>>>>> 6fbca29c
+		let mut ext = TestExt::new(&mut overlay, &backend, None, None, None);
 		assert_eq!(ext.storage_changes_root(Default::default()).unwrap(), None);
 	}
 
@@ -437,19 +427,13 @@
 		let storage = TestChangesTrieStorage::with_blocks(vec![(99, Default::default())]);
 		let state = Some(ChangesTrieState::new(changes_trie_config(), Zero::zero(), &storage));
 		let backend = TestBackend::default();
-<<<<<<< HEAD
-		let mut ext = TestExt::new(&mut overlay, &backend, state.as_ref(), None);
+		let mut ext = TestExt::new(&mut overlay, &backend, state.as_ref(), None, None);
 		let root = hex!("bb0c2ef6e1d36d5490f9766cfcc7dfe2a6ca804504c3bb206053890d6dd02376").into();
 
-		assert_eq!(ext.storage_changes_root(Default::default()).unwrap(),
-			Some(root));
-=======
-		let mut ext = TestExt::new(&mut overlay, &backend, Some(&storage), None, None);
 		assert_eq!(
 			ext.storage_changes_root(Default::default()).unwrap(),
-			Some(hex!("bb0c2ef6e1d36d5490f9766cfcc7dfe2a6ca804504c3bb206053890d6dd02376").into()),
+			Some(root),
 		);
->>>>>>> 6fbca29c
 	}
 
 	#[test]
@@ -459,18 +443,12 @@
 		let storage = TestChangesTrieStorage::with_blocks(vec![(99, Default::default())]);
 		let state = Some(ChangesTrieState::new(changes_trie_config(), Zero::zero(), &storage));
 		let backend = TestBackend::default();
-<<<<<<< HEAD
-		let mut ext = TestExt::new(&mut overlay, &backend, state.as_ref(), None);
+		let mut ext = TestExt::new(&mut overlay, &backend, state.as_ref(), None, None);
 		let root = hex!("96f5aae4690e7302737b6f9b7f8567d5bbb9eac1c315f80101235a92d9ec27f4").into();
 
-		assert_eq!(ext.storage_changes_root(Default::default()).unwrap(),
-			Some(root));
-=======
-		let mut ext = TestExt::new(&mut overlay, &backend, Some(&storage), None, None);
 		assert_eq!(
 			ext.storage_changes_root(Default::default()).unwrap(),
-			Some(hex!("96f5aae4690e7302737b6f9b7f8567d5bbb9eac1c315f80101235a92d9ec27f4").into()),
+			Some(root),
 		);
->>>>>>> 6fbca29c
 	}
 }