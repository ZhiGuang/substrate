--- conflicted
+++ resolved
@@ -29,17 +29,9 @@
 use error::Error;
 use chain::Client;
 use message::LocalizedBftMessage;
-<<<<<<< HEAD
 use specialization::Specialization;
-=======
 use on_demand::OnDemandService;
 use runtime_primitives::traits::{Block as BlockT, Header as HeaderT};
-
-/// Polkadot devp2p protocol id
-pub const DOT_PROTOCOL_ID: ProtocolId = *b"dot";
-
-const V0_PACKET_COUNT: u8 = 1;
->>>>>>> 2e263226
 
 /// Type that represents fetch completion future.
 pub type FetchFuture = oneshot::Receiver<Vec<u8>>;
@@ -87,16 +79,10 @@
 }
 
 /// ConsensusService
-<<<<<<< HEAD
-pub trait ConsensusService: Send + Sync {
-	/// Maintain connectivity to given addresses.
-	fn connect_to_authorities(&self, addresses: &[String]);
-=======
 pub trait ConsensusService<B: BlockT>: Send + Sync {
 	/// Maintain connectivity to given addresses.
 	fn connect_to_authorities(&self, addresses: &[String]);
 
->>>>>>> 2e263226
 	/// Get BFT message stream for messages corresponding to consensus on given
 	/// parent hash.
 	fn bft_messages(&self, parent_hash: B::Hash) -> BftMessageStream<B>;
@@ -107,17 +93,12 @@
 /// Service able to execute closure in the network context.
 pub trait ExecuteInContext<B: BlockT>: Send + Sync {
 	/// Execute closure in network context.
-	fn execute_in_context<F: Fn(&mut NetSyncIo, &Protocol<B>)>(&self, closure: F);
+	fn execute_in_context<F: Fn(&mut ::protocol::Context<B>)>(&self, closure: F);
 }
 
 /// devp2p Protocol handler
-<<<<<<< HEAD
-struct ProtocolHandler<S: Specialization> {
-	protocol: Protocol<S>,
-=======
-struct ProtocolHandler<B: BlockT> {
-	protocol: Protocol<B>,
->>>>>>> 2e263226
+struct ProtocolHandler<B: BlockT, S: Specialization<B>> {
+	protocol: Protocol<B, S>,
 }
 
 /// Peer connection information
@@ -138,11 +119,7 @@
 }
 
 /// Service initialization parameters.
-<<<<<<< HEAD
-pub struct Params<S> {
-=======
-pub struct Params<B: BlockT> {
->>>>>>> 2e263226
+pub struct Params<B: BlockT, S> {
 	/// Configuration.
 	pub config: ProtocolConfig,
 	/// Network layer configuration.
@@ -152,56 +129,36 @@
 	/// On-demand service reference.
 	pub on_demand: Option<Arc<OnDemandService>>,
 	/// Transaction pool.
-<<<<<<< HEAD
-	pub transaction_pool: Arc<TransactionPool>,
+	pub transaction_pool: Arc<TransactionPool<B>>,
 	/// Protocol specialization.
 	pub specialization: S,
 }
 
 /// Polkadot network service. Handles network IO and manages connectivity.
-pub struct Service<S: Specialization> {
+pub struct Service<B: BlockT + 'static, S: Specialization<B>> where B::Header: HeaderT<Number=u64> {
 	/// Network service
 	network: NetworkService,
 	/// Devp2p protocol handler
-	handler: Arc<ProtocolHandler<S>>,
+	handler: Arc<ProtocolHandler<B, S>>,
 	/// Devp2p protocol ID.
 	protocol_id: ProtocolId,
 }
 
-impl<S: Specialization> Service<S> {
+impl<B: BlockT + 'static, S: Specialization<B>> Service<B, S> where B::Header: HeaderT<Number=u64> {
 	/// Creates and register protocol with the network service
-	pub fn new(params: Params<S>, protocol_id: ProtocolId) -> Result<Arc<Service<S>>, Error> {
-=======
-	pub transaction_pool: Arc<TransactionPool<B>>,
-}
-
-/// Polkadot network service. Handles network IO and manages connectivity.
-pub struct Service<B: BlockT + 'static> where B::Header: HeaderT<Number=u64> {
-	/// Network service
-	network: NetworkService,
-	/// Devp2p protocol handler
-	handler: Arc<ProtocolHandler<B>>,
-}
-
-impl<B: BlockT + 'static> Service<B> where B::Header: HeaderT<Number=u64> {
-	/// Creates and register protocol with the network service
-	pub fn new(params: Params<B>) -> Result<Arc<Service<B>>, Error> {
->>>>>>> 2e263226
+	pub fn new(params: Params<B, S>, protocol_id: ProtocolId) -> Result<Arc<Service<B, S>>, Error> {
 		let service = NetworkService::new(params.network_config.clone(), None)?;
 		let sync = Arc::new(Service {
 			network: service,
 			protocol_id,
 			handler: Arc::new(ProtocolHandler {
-<<<<<<< HEAD
 				protocol: Protocol::new(
 					params.config,
 					params.chain.clone(),
+					params.on_demand,
 					params.transaction_pool,
 					params.specialization
 				)?,
-=======
-				protocol: Protocol::new(params.config, params.chain, params.on_demand, params.transaction_pool)?,
->>>>>>> 2e263226
 			}),
 		});
 
@@ -209,13 +166,8 @@
 	}
 
 	/// Called when a new block is imported by the client.
-<<<<<<< HEAD
-	pub fn on_block_imported(&self, hash: HeaderHash, header: &Header) {
-		self.network.with_context(self.protocol_id, |context| {
-=======
 	pub fn on_block_imported(&self, hash: B::Hash, header: &B::Header) {
-		self.network.with_context(DOT_PROTOCOL_ID, |context| {
->>>>>>> 2e263226
+		self.network.with_context(self.protocol_id, |context| {
 			self.handler.protocol.on_block_imported(&mut NetSyncIo::new(context), hash, header)
 		});
 	}
@@ -230,7 +182,7 @@
 	/// Execute a closure with the chain-specific network specialization.
 	/// If the network is unavailable, this will return `None`.
 	pub fn with_spec<F, U>(&self, f: F) -> Option<U>
-		where F: FnOnce(&mut S, &mut ::specialization::HandlerContext) -> U
+		where F: FnOnce(&mut S, &mut ::specialization::HandlerContext<B>) -> U
 	{
 		let mut res = None;
 		self.network.with_context(self.protocol_id, |context| {
@@ -257,42 +209,29 @@
 	}
 }
 
-<<<<<<< HEAD
-impl<S: Specialization> Drop for Service<S> {
-=======
-impl<B: BlockT + 'static> Drop for Service<B> where B::Header: HeaderT<Number=u64> {
->>>>>>> 2e263226
+impl<B: BlockT + 'static, S: Specialization<B>> Drop for Service<B, S> where B::Header: HeaderT<Number=u64> {
 	fn drop(&mut self) {
 		self.stop();
 	}
 }
 
-<<<<<<< HEAD
-impl<S: Specialization> SyncProvider for Service<S> {
-=======
-impl<B: BlockT + 'static> ExecuteInContext<B> for Service<B> where B::Header: HeaderT<Number=u64> {
-	fn execute_in_context<F: Fn(&mut NetSyncIo, &Protocol<B>)>(&self, closure: F) {
-		self.network.with_context(DOT_PROTOCOL_ID, |context| {
-			closure(&mut NetSyncIo::new(context), &self.handler.protocol)
-		});
-	}
-}
-
-impl<B: BlockT + 'static> SyncProvider<B> for Service<B> where B::Header: HeaderT<Number=u64> {
->>>>>>> 2e263226
+impl<B: BlockT + 'static, S: Specialization<B>> ExecuteInContext<B> for Service<B, S> where B::Header: HeaderT<Number=u64> {
+	fn execute_in_context<F: Fn(&mut ::protocol::Context<B>)>(&self, closure: F) {
+		self.network.with_context(self.protocol_id, |context| {
+			closure(&mut ::protocol::Context::new(self.handler.protocol.context_data(), &mut NetSyncIo::new(context)))
+		});
+	}
+}
+
+impl<B: BlockT + 'static, S: Specialization<B>> SyncProvider<B> for Service<B, S> where B::Header: HeaderT<Number=u64> {
 	/// Get sync status
 	fn status(&self) -> ProtocolStatus<B> {
 		self.handler.protocol.status()
 	}
 
 	/// Get sync peers
-<<<<<<< HEAD
-	fn peers(&self) -> Vec<PeerInfo> {
+	fn peers(&self) -> Vec<PeerInfo<B>> {
 		self.network.with_context_eval(self.protocol_id, |ctx| {
-=======
-	fn peers(&self) -> Vec<PeerInfo<B>> {
-		self.network.with_context_eval(DOT_PROTOCOL_ID, |ctx| {
->>>>>>> 2e263226
 			let peer_ids = self.network.connected_peers();
 
 			peer_ids.into_iter().filter_map(|peer_id| {
@@ -319,40 +258,23 @@
 }
 
 /// ConsensusService
-<<<<<<< HEAD
-impl<S: Specialization> ConsensusService for Service<S> {
-=======
-impl<B: BlockT + 'static> ConsensusService<B> for Service<B> where B::Header: HeaderT<Number=u64> {
->>>>>>> 2e263226
+impl<B: BlockT + 'static, S: Specialization<B>> ConsensusService<B> for Service<B, S> where B::Header: HeaderT<Number=u64> {
 	fn connect_to_authorities(&self, _addresses: &[String]) {
 		//TODO: implement me
 	}
 
-<<<<<<< HEAD
-	fn bft_messages(&self, parent_hash: Hash) -> BftMessageStream {
-		self.handler.protocol.bft_messages(parent_hash)
-	}
-
-	fn send_bft_message(&self, message: LocalizedBftMessage) {
-		self.network.with_context(self.protocol_id, |context| {
-=======
 	fn bft_messages(&self, parent_hash: B::Hash) -> BftMessageStream<B> {
 		self.handler.protocol.bft_messages(parent_hash)
 	}
 
 	fn send_bft_message(&self, message: LocalizedBftMessage<B>) {
-		self.network.with_context(DOT_PROTOCOL_ID, |context| {
->>>>>>> 2e263226
+		self.network.with_context(self.protocol_id, |context| {
 			self.handler.protocol.send_bft_message(&mut NetSyncIo::new(context), message);
 		});
 	}
 }
 
-<<<<<<< HEAD
-impl<S: Specialization> NetworkProtocolHandler for ProtocolHandler<S> {
-=======
-impl<B: BlockT + 'static> NetworkProtocolHandler for ProtocolHandler<B> where B::Header: HeaderT<Number=u64> {
->>>>>>> 2e263226
+impl<B: BlockT + 'static, S: Specialization<B>> NetworkProtocolHandler for ProtocolHandler<B, S> where B::Header: HeaderT<Number=u64> {
 	fn initialize(&self, io: &NetworkContext, _host_info: &HostInfo) {
 		io.register_timer(TICK_TOKEN, TICK_TIMEOUT)
 			.expect("Error registering sync timer");
@@ -398,12 +320,8 @@
 	fn stop_network(&self);
 }
 
-<<<<<<< HEAD
-impl<S: Specialization> ManageNetwork for Service<S> {
-=======
-
-impl<B: BlockT + 'static> ManageNetwork for Service<B> where B::Header: HeaderT<Number=u64> {
->>>>>>> 2e263226
+
+impl<B: BlockT + 'static, S: Specialization<B>> ManageNetwork for Service<B, S> where B::Header: HeaderT<Number=u64> {
 	fn accept_unreserved_peers(&self) {
 		self.network.set_non_reserved_mode(NonReservedPeerMode::Accept);
 	}
