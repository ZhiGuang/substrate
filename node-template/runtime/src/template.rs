--- conflicted
+++ resolved
@@ -71,17 +71,8 @@
 
 	use runtime_io::with_externalities;
 	use primitives::{H256, Blake2Hasher};
-<<<<<<< HEAD
-	use support::{impl_outer_origin, impl_outer_error, assert_ok};
-	use runtime_primitives::{
-		BuildStorage,
-		traits::{BlakeTwo256, IdentityLookup},
-		testing::Header,
-	};
-=======
-	use support::{impl_outer_origin, assert_ok};
+	use support::{{impl_outer_origin, impl_outer_error}, assert_ok};
 	use runtime_primitives::{traits::{BlakeTwo256, IdentityLookup}, testing::Header};
->>>>>>> e5a71e54
 
 	impl_outer_origin! {
 		pub enum Origin for Test {}
