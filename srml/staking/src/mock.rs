// Copyright 2018-2019 Parity Technologies (UK) Ltd.
// This file is part of Substrate.

// Substrate is free software: you can redistribute it and/or modify
// it under the terms of the GNU General Public License as published by
// the Free Software Foundation, either version 3 of the License, or
// (at your option) any later version.

// Substrate is distributed in the hope that it will be useful,
// but WITHOUT ANY WARRANTY; without even the implied warranty of
// MERCHANTABILITY or FITNESS FOR A PARTICULAR PURPOSE.  See the
// GNU General Public License for more details.

// You should have received a copy of the GNU General Public License
// along with Substrate.  If not, see <http://www.gnu.org/licenses/>.

//! Test utilities

use std::{collections::HashSet, cell::RefCell};
use sr_primitives::Perbill;
use sr_primitives::traits::{IdentityLookup, Convert, OpaqueKeys, OnInitialize};
use sr_primitives::testing::{Header, UintAuthorityId};
use sr_staking_primitives::SessionIndex;
use primitives::{H256, Blake2Hasher};
use runtime_io;
use srml_support::{assert_ok, impl_outer_origin, parameter_types, EnumerableStorageMap};
use srml_support::traits::{Currency, Get, FindAuthor};
use crate::{
	EraIndex, GenesisConfig, Module, Trait, StakerStatus, ValidatorPrefs, RewardDestination,
	Nominators, inflation
};

/// The AccountId alias in this test module.
pub type AccountId = u64;
pub type BlockNumber = u64;
pub type Balance = u64;

/// Simple structure that exposes how u64 currency can be represented as... u64.
pub struct CurrencyToVoteHandler;
impl Convert<u64, u64> for CurrencyToVoteHandler {
	fn convert(x: u64) -> u64 { x }
}
impl Convert<u128, u64> for CurrencyToVoteHandler {
	fn convert(x: u128) -> u64 {
		x as u64
	}
}

thread_local! {
	static SESSION: RefCell<(Vec<AccountId>, HashSet<AccountId>)> = RefCell::new(Default::default());
	static EXISTENTIAL_DEPOSIT: RefCell<u64> = RefCell::new(0);
}

pub struct TestSessionHandler;
impl session::SessionHandler<AccountId> for TestSessionHandler {
	fn on_genesis_session<Ks: OpaqueKeys>(_validators: &[(AccountId, Ks)]) {}

	fn on_new_session<Ks: OpaqueKeys>(
		_changed: bool,
		validators: &[(AccountId, Ks)],
		_queued_validators: &[(AccountId, Ks)],
	) {
		SESSION.with(|x|
			*x.borrow_mut() = (validators.iter().map(|x| x.0.clone()).collect(), HashSet::new())
		);
	}

	fn on_disabled(validator_index: usize) {
		SESSION.with(|d| {
			let mut d = d.borrow_mut();
			let value = d.0[validator_index];
			d.1.insert(value);
		})
	}
}

pub fn is_disabled(controller: AccountId) -> bool {
	let stash = Staking::ledger(&controller).unwrap().stash;
	SESSION.with(|d| d.borrow().1.contains(&stash))
}

pub struct ExistentialDeposit;
impl Get<u64> for ExistentialDeposit {
	fn get() -> u64 {
		EXISTENTIAL_DEPOSIT.with(|v| *v.borrow())
	}
}

impl_outer_origin!{
	pub enum Origin for Test {}
}

/// Author of block is always 11
pub struct Author11;
impl FindAuthor<u64> for Author11 {
	fn find_author<'a, I>(_digests: I) -> Option<u64>
		where I: 'a + IntoIterator<Item=(srml_support::ConsensusEngineId, &'a [u8])>
	{
		Some(11)
	}
}

// Workaround for https://github.com/rust-lang/rust/issues/26925 . Remove when sorted.
#[derive(Clone, PartialEq, Eq, Debug)]
pub struct Test;
parameter_types! {
	pub const BlockHashCount: u64 = 250;
	pub const MaximumBlockWeight: u32 = 1024;
	pub const MaximumBlockLength: u32 = 2 * 1024;
	pub const AvailableBlockRatio: Perbill = Perbill::one();
}
impl system::Trait for Test {
	type Origin = Origin;
	type Index = u64;
	type BlockNumber = BlockNumber;
	type Call = ();
	type Hash = H256;
	type Hashing = ::sr_primitives::traits::BlakeTwo256;
	type AccountId = AccountId;
	type Lookup = IdentityLookup<Self::AccountId>;
	type Header = Header;
	type WeightMultiplierUpdate = ();
	type Event = ();
	type BlockHashCount = BlockHashCount;
	type MaximumBlockWeight = MaximumBlockWeight;
	type AvailableBlockRatio = AvailableBlockRatio;
	type MaximumBlockLength = MaximumBlockLength;
}
parameter_types! {
	pub const TransferFee: Balance = 0;
	pub const CreationFee: Balance = 0;
	pub const TransactionBaseFee: u64 = 0;
	pub const TransactionByteFee: u64 = 0;
}
impl balances::Trait for Test {
	type Balance = Balance;
	type OnFreeBalanceZero = Staking;
	type OnNewAccount = ();
	type Event = ();
	type TransactionPayment = ();
	type TransferPayment = ();
	type DustRemoval = ();
	type ExistentialDeposit = ExistentialDeposit;
	type TransferFee = TransferFee;
	type CreationFee = CreationFee;
	type TransactionBaseFee = TransactionBaseFee;
	type TransactionByteFee = TransactionByteFee;
	type WeightToFee = ();
}
parameter_types! {
	pub const Period: BlockNumber = 1;
	pub const Offset: BlockNumber = 0;
	pub const UncleGenerations: u64 = 0;
}
impl session::Trait for Test {
	type OnSessionEnding = session::historical::NoteHistoricalRoot<Test, Staking>;
	type Keys = UintAuthorityId;
	type ShouldEndSession = session::PeriodicSessions<Period, Offset>;
	type SessionHandler = TestSessionHandler;
	type Event = ();
	type ValidatorId = AccountId;
	type ValidatorIdOf = crate::StashOf<Test>;
	type SelectInitialValidators = Staking;
}

impl session::historical::Trait for Test {
	type FullIdentification = crate::Exposure<AccountId, Balance>;
	type FullIdentificationOf = crate::ExposureOf<Test>;
}
impl authorship::Trait for Test {
	type FindAuthor = Author11;
	type UncleGenerations = UncleGenerations;
	type FilterUncle = ();
	type EventHandler = Module<Test>;
}
parameter_types! {
	pub const MinimumPeriod: u64 = 5;
}
impl timestamp::Trait for Test {
	type Moment = u64;
	type OnTimestampSet = ();
	type MinimumPeriod = MinimumPeriod;
}
parameter_types! {
	pub const SessionsPerEra: SessionIndex = 3;
	pub const BondingDuration: EraIndex = 3;
}
impl Trait for Test {
	type Currency = balances::Module<Self>;
	type Time = timestamp::Module<Self>;
	type CurrencyToVote = CurrencyToVoteHandler;
	type OnRewardMinted = ();
	type Event = ();
	type Slash = ();
	type Reward = ();
	type SessionsPerEra = SessionsPerEra;
	type BondingDuration = BondingDuration;
	type SessionInterface = Self;
}

pub struct ExtBuilder {
	existential_deposit: u64,
	validator_pool: bool,
	nominate: bool,
	validator_count: u32,
	minimum_validator_count: u32,
	fair: bool,
	num_validators: Option<u32>,
	invulnerables: Vec<u64>,
}

impl Default for ExtBuilder {
	fn default() -> Self {
		Self {
			existential_deposit: 0,
			validator_pool: false,
			nominate: true,
			validator_count: 2,
			minimum_validator_count: 0,
			fair: true,
			num_validators: None,
			invulnerables: vec![],
		}
	}
}

impl ExtBuilder {
	pub fn existential_deposit(mut self, existential_deposit: u64) -> Self {
		self.existential_deposit = existential_deposit;
		self
	}
	pub fn validator_pool(mut self, validator_pool: bool) -> Self {
		self.validator_pool = validator_pool;
		self
	}
	pub fn nominate(mut self, nominate: bool) -> Self {
		self.nominate = nominate;
		self
	}
	pub fn validator_count(mut self, count: u32) -> Self {
		self.validator_count = count;
		self
	}
	pub fn minimum_validator_count(mut self, count: u32) -> Self {
		self.minimum_validator_count = count;
		self
	}
	pub fn fair(mut self, is_fair: bool) -> Self {
		self.fair = is_fair;
		self
	}
	pub fn num_validators(mut self, num_validators: u32) -> Self {
		self.num_validators = Some(num_validators);
		self
	}
	pub fn invulnerables(mut self, invulnerables: Vec<u64>) -> Self {
		self.invulnerables = invulnerables;
		self
	}
	pub fn set_associated_consts(&self) {
		EXISTENTIAL_DEPOSIT.with(|v| *v.borrow_mut() = self.existential_deposit);
	}
	pub fn build(self) -> runtime_io::TestExternalities<Blake2Hasher> {
		self.set_associated_consts();
		let mut storage = system::GenesisConfig::default().build_storage::<Test>().unwrap();
		let balance_factor = if self.existential_deposit > 0 {
			256
		} else {
			1
		};

		let num_validators = self.num_validators.unwrap_or(self.validator_count);
		let validators = (0..num_validators)
			.map(|x| ((x + 1) * 10 + 1) as u64)
			.collect::<Vec<_>>();

		let _ = balances::GenesisConfig::<Test>{
			balances: vec![
					(1, 10 * balance_factor),
					(2, 20 * balance_factor),
					(3, 300 * balance_factor),
					(4, 400 * balance_factor),
					(10, balance_factor),
					(11, balance_factor * 1000),
					(20, balance_factor),
					(21, balance_factor * 2000),
					(30, balance_factor),
					(31, balance_factor * 2000),
					(40, balance_factor),
					(41, balance_factor * 2000),
					(100, 2000 * balance_factor),
					(101, 2000 * balance_factor),
					// This allow us to have a total_payout different from 0.
					(999, 1_000_000_000_000),
			],
			vesting: vec![],
		}.assimilate_storage(&mut storage);

		let stake_21 = if self.fair { 1000 } else { 2000 };
		let stake_31 = if self.validator_pool { balance_factor * 1000 } else { 1 };
		let status_41 = if self.validator_pool {
			StakerStatus::<AccountId>::Validator
		} else {
			StakerStatus::<AccountId>::Idle
		};
		let nominated = if self.nominate { vec![11, 21] } else { vec![] };
		let _ = GenesisConfig::<Test>{
			current_era: 0,
			stakers: vec![
				// (stash, controller, staked_amount, status)
				(11, 10, balance_factor * 1000, StakerStatus::<AccountId>::Validator),
				(21, 20, stake_21, StakerStatus::<AccountId>::Validator),
				(31, 30, stake_31, StakerStatus::<AccountId>::Validator),
				(41, 40, balance_factor * 1000, status_41),
				// nominator
				(101, 100, balance_factor * 500, StakerStatus::<AccountId>::Nominator(nominated))
			],
			validator_count: self.validator_count,
			minimum_validator_count: self.minimum_validator_count,
<<<<<<< HEAD
			slash_reward_fraction: Perbill::from_percent(10),
			invulnerables: self.invulnerables,
=======
			invulnerables: self.invulnerables,
			slash_reward_fraction: Perbill::from_percent(10),
>>>>>>> 5d992d80
			..Default::default()
		}.assimilate_storage(&mut storage);

		let _ = session::GenesisConfig::<Test> {
			keys: validators.iter().map(|x| (*x, UintAuthorityId(*x))).collect(),
		}.assimilate_storage(&mut storage);

		let mut ext = storage.into();
		runtime_io::with_externalities(&mut ext, || {
			let validators = Session::validators();
			SESSION.with(|x|
				*x.borrow_mut() = (validators.clone(), HashSet::new())
			);
		});
		ext
	}
}

pub type System = system::Module<Test>;
pub type Balances = balances::Module<Test>;
pub type Session = session::Module<Test>;
pub type Timestamp = timestamp::Module<Test>;
pub type Staking = Module<Test>;

pub fn check_exposure_all() {
	Staking::current_elected().into_iter().for_each(|acc| check_exposure(acc));
}

pub fn check_nominator_all() {
	<Nominators<Test>>::enumerate().for_each(|(acc, _)| check_nominator_exposure(acc));
}

/// Check for each selected validator: expo.total = Sum(expo.other) + expo.own
pub fn check_exposure(stash: u64) {
	assert_is_stash(stash);
	let expo = Staking::stakers(&stash);
	assert_eq!(
		expo.total as u128, expo.own as u128 + expo.others.iter().map(|e| e.value as u128).sum::<u128>(),
		"wrong total exposure for {:?}: {:?}", stash, expo,
	);
}

/// Check that for each nominator: slashable_balance > sum(used_balance)
/// Note: we might not consume all of a nominator's balance, but we MUST NOT over spend it.
pub fn check_nominator_exposure(stash: u64) {
	assert_is_stash(stash);
	let mut sum = 0;
	Staking::current_elected()
		.iter()
		.map(|v| Staking::stakers(v))
		.for_each(|e| e.others.iter()
			.filter(|i| i.who == stash)
			.for_each(|i| sum += i.value));
	let nominator_stake = Staking::slashable_balance_of(&stash);
	// a nominator cannot over-spend.
	assert!(
		nominator_stake >= sum,
		"failed: Nominator({}) stake({}) >= sum divided({})", stash, nominator_stake, sum,
	);
}

pub fn assert_total_expo(stash: u64, val: u64) {
	let expo = Staking::stakers(&stash);
	assert_eq!(expo.total, val);
}

pub fn assert_is_stash(acc: u64) {
	assert!(Staking::bonded(&acc).is_some(), "Not a stash.");
}

pub fn bond_validator(acc: u64, val: u64) {
	// a = controller
	// a + 1 = stash
	let _ = Balances::make_free_balance_be(&(acc+1), val);
	assert_ok!(Staking::bond(Origin::signed(acc+1), acc, val, RewardDestination::Controller));
	assert_ok!(Staking::validate(Origin::signed(acc), ValidatorPrefs::default()));
}

pub fn bond_nominator(acc: u64, val: u64, target: Vec<u64>) {
	// a = controller
	// a + 1 = stash
	let _ = Balances::make_free_balance_be(&(acc+1), val);
	assert_ok!(Staking::bond(Origin::signed(acc+1), acc, val, RewardDestination::Controller));
	assert_ok!(Staking::nominate(Origin::signed(acc), target));
}

pub fn advance_session() {
	let current_index = Session::current_index();
	start_session(current_index + 1);
}

pub fn start_session(session_index: SessionIndex) {
	// Compensate for session delay
	let session_index = session_index + 1;
	for i in Session::current_index()..session_index {
		System::set_block_number((i + 1).into());
		Timestamp::set_timestamp(System::block_number());
		Session::on_initialize(System::block_number());
	}

	assert_eq!(Session::current_index(), session_index);
}

pub fn start_era(era_index: EraIndex) {
	start_session((era_index * 3).into());
	assert_eq!(Staking::current_era(), era_index);
}

pub fn current_total_payout_for_duration(duration: u64) -> u64 {
	let res = inflation::compute_total_payout(
		<Module<Test>>::slot_stake()*2,
		Balances::total_issuance(),
		duration,
	);

	res
}

pub fn reward_all_elected() {
	let rewards = <Module<Test>>::current_elected().iter()
		.map(|v| (*v, 1))
		.collect::<Vec<_>>();

	<Module<Test>>::reward_by_ids(rewards)
}

pub fn validator_controllers() -> Vec<AccountId> {
	Session::validators().into_iter().map(|s| Staking::bonded(&s).expect("no controller for validator")).collect()
}<|MERGE_RESOLUTION|>--- conflicted
+++ resolved
@@ -317,13 +317,8 @@
 			],
 			validator_count: self.validator_count,
 			minimum_validator_count: self.minimum_validator_count,
-<<<<<<< HEAD
-			slash_reward_fraction: Perbill::from_percent(10),
-			invulnerables: self.invulnerables,
-=======
 			invulnerables: self.invulnerables,
 			slash_reward_fraction: Perbill::from_percent(10),
->>>>>>> 5d992d80
 			..Default::default()
 		}.assimilate_storage(&mut storage);
 
