--- conflicted
+++ resolved
@@ -434,11 +434,8 @@
 		type Lookup = IdentityLookup<u64>;
 		type Header = Header;
 		type Event = MetaEvent;
-<<<<<<< HEAD
 		type Error = Error;
-=======
 		type BlockHashCount = BlockHashCount;
->>>>>>> 0bc753ff
 	}
 	parameter_types! {
 		pub const ExistentialDeposit: u64 = 0;
