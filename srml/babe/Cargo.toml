--- conflicted
+++ resolved
@@ -11,11 +11,7 @@
 inherents = { package = "substrate-inherents", path = "../../core/inherents", default-features = false }
 rstd = { package = "sr-std", path = "../../core/sr-std", default-features = false }
 sr-primitives = { path = "../../core/sr-primitives", default-features = false }
-<<<<<<< HEAD
 sr-staking-primitives = { path = "../../core/sr-staking-primitives", default-features = false }
-staking = { package = "srml-staking", path = "../staking", default-features = false }
-=======
->>>>>>> 755a6c44
 srml-support = { path = "../support", default-features = false }
 system = { package = "srml-system", path = "../system", default-features = false }
 timestamp = { package = "srml-timestamp", path = "../timestamp", default-features = false }
