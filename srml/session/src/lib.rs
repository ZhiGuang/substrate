// Copyright 2017-2019 Parity Technologies (UK) Ltd.
// This file is part of Substrate.

// Substrate is free software: you can redistribute it and/or modify
// it under the terms of the GNU General Public License as published by
// the Free Software Foundation, either version 3 of the License, or
// (at your option) any later version.

// Substrate is distributed in the hope that it will be useful,
// but WITHOUT ANY WARRANTY; without even the implied warranty of
// MERCHANTABILITY or FITNESS FOR A PARTICULAR PURPOSE.  See the
// GNU General Public License for more details.

// You should have received a copy of the GNU General Public License
// along with Substrate.  If not, see <http://www.gnu.org/licenses/>.

//! # Session Module
//!
//! The Session module allows validators to manage their session keys, provides a function for changing
//! the session length, and handles session rotation.
//!
//! - [`session::Trait`](./trait.Trait.html)
//! - [`Call`](./enum.Call.html)
//! - [`Module`](./struct.Module.html)
//!
//! ## Overview
//!
//! ### Terminology
//! <!-- Original author of paragraph: @gavofyork -->
//!
//! - **Session:** A session is a period of time that has a constant set of validators. Validators can only join
//! or exit the validator set at a session change. It is measured in block numbers. The block where a session is
//! ended is determined by the `ShouldSessionEnd` trait. When the session is ending, a new validator set
//! can be chosen by `OnSessionEnding` implementations.
//! - **Session key:** A session key is actually several keys kept together that provide the various signing
//! functions required by network authorities/validators in pursuit of their duties.
//! - **Validator ID:** Every account has an associated validator ID. For some simple staking systems, this
//! may just be the same as the account ID. For staking systems using a stash/controller model,
//! the validator ID would be the stash account ID of the controller.
//! - **Session key configuration process:** A session key is set using `set_key` for use in the
//! next session. It is stored in `NextKeyFor`, a mapping between the caller's `ValidatorId` and the session
//! keys provided. `set_key` allows users to set their session key prior to being selected as validator.
//! It is a public call since it uses `ensure_signed`, which checks that the origin is a signed account.
//! As such, the account ID of the origin stored in in `NextKeyFor` may not necessarily be associated with
//! a block author or a validator. The session keys of accounts are removed once their account balance is zero.
//! - **Validator set session key configuration process:** Each session we iterate through the current
//! set of validator account IDs to check if a session key was created for it in the previous session
//! using `set_key`. If it was then we call `set_authority` from the [Consensus module](../srml_consensus/index.html)
//! and pass it a set of session keys (each associated with an account ID) as the session keys for the new
//! validator set. Lastly, if the session key of the current authority does not match any session keys stored under
//! its validator index in the `AuthorityStorageVec` mapping, then we update the mapping with its session
//! key and update the saved list of original authorities if necessary
//! (see https://github.com/paritytech/substrate/issues/1290). Note: Authorities are stored in the Consensus module.
//! They are represented by a validator account ID index from the Session module and allocated with a session
//! key for the length of the session.
//! - **Session length change process:** At the start of the next session we allocate a session index and record the
//! timestamp when the session started. If a `NextSessionLength` was recorded in the previous session, we record
//! it as the new session length. Additionally, if the new session length differs from the length of the
//! next session then we record a `LastLengthChange`.
//! - **Session rotation configuration:** Configure as either a 'normal' (rewardable session where rewards are
//! applied) or 'exceptional' (slashable) session rotation.
//! - **Session rotation process:** The session is changed at the end of the final block of the current session
//! using the `on_finalize` method. It may be called by either an origin or internally from another runtime
//! module at the end of each block.
//!
//! ### Goals
//!
//! The Session module in Substrate is designed to make the following possible:
//!
//! - Set session keys of the validator set for the next session.
//! - Set the length of a session.
//! - Configure and switch between either normal or exceptional session rotations.
//!
//! ## Interface
//!
//! ### Dispatchable Functions
//!
//! - `set_key` - Set a validator's session key for the next session.
//! - `set_length` - Set a new session length to be applied upon the next session change.
//! - `force_new_session` - Force a new session that should be considered either a normal (rewardable)
//! or exceptional rotation.
//! - `on_finalize` - Called when a block is finalized. Will rotate session if it is the last
//! block of the current session.
//!
//! ### Public Functions
//!
//! - `validator_count` - Get the current number of validators.
//! - `last_length_change` - Get the block number when the session length last changed.
//! - `apply_force_new_session` - Force a new session. Can be called by other runtime modules.
//! - `set_validators` - Set the current set of validators. Can only be called by the Staking module.
//! - `check_rotate_session` - Rotate the session and apply rewards if necessary. Called after the Staking
//! module updates the authorities to the new validator set.
//! - `rotate_session` - Change to the next session. Register the new authority set. Update session keys.
//! Enact session length change if applicable.
//! - `ideal_session_duration` - Get the time of an ideal session.
//! - `blocks_remaining` - Get the number of blocks remaining in the current session,
//! excluding the current block.
//!
//! ## Usage
//!
//! ### Example from the SRML
//!
//! The [Staking module](../srml_staking/index.html) uses the Session module to get the validator set.
//!
//! ```
//! use srml_session as session;
//! # fn not_executed<T: session::Trait>() {
//!
//! let validators = <session::Module<T>>::validators();
//! # }
//! # fn main(){}
//! ```
//!
//! ## Related Modules
//!
//! - [Consensus](../srml_consensus/index.html)
//! - [Staking](../srml_staking/index.html)
//! - [Timestamp](../srml_timestamp/index.html)

#![cfg_attr(not(feature = "std"), no_std)]

use rstd::{prelude::*, marker::PhantomData, ops::{Sub, Rem}};
use parity_codec::{Decode, Encode};
use primitives::KeyTypeId;
use primitives::traits::{Convert, Zero, Member, OpaqueKeys, TypedKey, Hash};
use srml_support::{
	dispatch::Result,
	storage,
	ConsensusEngineId, StorageValue, for_each_tuple, decl_module,
	decl_event, decl_storage,
};
use srml_support::{ensure, traits::{OnFreeBalanceZero, Get, FindAuthor}, Parameter};
use system::{self, ensure_signed};

#[cfg(test)]
mod mock;

#[cfg(feature = "historical")]
pub mod historical;

/// Simple index type with which we can count sessions.
pub type SessionIndex = u32;

/// Decides whether the session should be ended.
pub trait ShouldEndSession<BlockNumber> {
	/// Return `true` if the session should be ended.
	fn should_end_session(now: BlockNumber) -> bool;
}

/// Ends the session after a fixed period of blocks.
///
/// The first session will have length of `Offset`, and
/// the following sessions will have length of `Period`.
/// This may prove nonsensical if `Offset` >= `Period`.
pub struct PeriodicSessions<
	Period,
	Offset,
>(PhantomData<(Period, Offset)>);

impl<
	BlockNumber: Rem<Output=BlockNumber> + Sub<Output=BlockNumber> + Zero + PartialOrd,
	Period: Get<BlockNumber>,
	Offset: Get<BlockNumber>,
> ShouldEndSession<BlockNumber> for PeriodicSessions<Period, Offset> {
	fn should_end_session(now: BlockNumber) -> bool {
		let offset = Offset::get();
		now >= offset && ((now - offset) % Period::get()).is_zero()
	}
}

/// An event handler for when the session is ending.
pub trait OnSessionEnding<ValidatorId> {
	/// Handle the fact that the session is ending, and optionally provide the new validator set.
	///
	/// `ending_index` is the index of the currently ending session.
	/// The returned validator set, if any, will not be applied until `next_index`.
	/// `next_index` is guaranteed to be at least `ending_index + 1`, since session indices don't
	/// repeat.
	fn on_session_ending(ending_index: SessionIndex, next_index: SessionIndex) -> Option<Vec<ValidatorId>>;
}

impl<A> OnSessionEnding<A> for () {
	fn on_session_ending(_: SessionIndex, _: SessionIndex) -> Option<Vec<A>> { None }
}

/// Handler for when a session keys set changes.
pub trait SessionHandler<ValidatorId> {
	/// Session set has changed; act appropriately.
	fn on_new_session<Ks: OpaqueKeys>(changed: bool, validators: &[(ValidatorId, Ks)]);

	/// A validator got disabled. Act accordingly until a new session begins.
	fn on_disabled(validator_index: usize);
}

/// One session-key type handler.
pub trait OneSessionHandler<ValidatorId> {
	/// The key type expected.
	type Key: Decode + Default + TypedKey;

	fn on_new_session<'a, I: 'a>(changed: bool, validators: I)
		where I: Iterator<Item=(&'a ValidatorId, Self::Key)>, ValidatorId: 'a;
	fn on_disabled(i: usize);
}

macro_rules! impl_session_handlers {
	() => (
		impl<AId> SessionHandler<AId> for () {
			fn on_new_session<Ks: OpaqueKeys>(_: bool, _: &[(AId, Ks)]) {}
			fn on_disabled(_: usize) {}
		}
	);

	( $($t:ident)* ) => {
		impl<AId, $( $t: OneSessionHandler<AId> ),*> SessionHandler<AId> for ( $( $t , )* ) {
			fn on_new_session<Ks: OpaqueKeys>(changed: bool, validators: &[(AId, Ks)]) {
				$(
					let our_keys = validators.iter()
						.map(|k| (&k.0, k.1.get::<$t::Key>(<$t::Key as TypedKey>::KEY_TYPE)
							.unwrap_or_default()));
					$t::on_new_session(changed, our_keys);
				)*
			}
			fn on_disabled(i: usize) {
				$(
					$t::on_disabled(i);
				)*
			}
		}
	}
}

for_each_tuple!(impl_session_handlers);

/// Handler for selecting the genesis validator set.
pub trait SelectInitialValidators<ValidatorId> {
	/// Returns the initial validator set. If `None` is returned
	/// all accounts that have session keys set in the genesis block
	/// will be validators.
	fn select_initial_validators() -> Option<Vec<ValidatorId>>;
}

/// Implementation of `SelectInitialValidators` that does nothing.
pub struct ConfigValidators;
impl<V> SelectInitialValidators<V> for ConfigValidators {
	fn select_initial_validators() -> Option<Vec<V>> {
		None
	}
}

pub trait Trait: system::Trait {
	/// The overarching event type.
	type Event: From<Event> + Into<<Self as system::Trait>::Event>;

	/// A stable ID for a validator.
	type ValidatorId: Member + Parameter;

	/// A conversion to validator ID to account ID.
	type ValidatorIdOf: Convert<Self::AccountId, Option<Self::ValidatorId>>;

	/// Indicator for when to end the session.
	type ShouldEndSession: ShouldEndSession<Self::BlockNumber>;

	/// Handler for when a session is about to end.
	type OnSessionEnding: OnSessionEnding<Self::ValidatorId>;

	/// Handler when a session has changed.
	type SessionHandler: SessionHandler<Self::ValidatorId>;

	/// The keys.
	type Keys: OpaqueKeys + Member + Parameter + Default;

	/// Select initial validators.
	type SelectInitialValidators: SelectInitialValidators<Self::ValidatorId>;
}

const DEDUP_KEY_LEN: usize = 13;
const DEDUP_KEY_PREFIX: &[u8; DEDUP_KEY_LEN] = b":session:keys";

decl_storage! {
	trait Store for Module<T: Trait> as Session {
		/// The current set of validators.
		Validators get(validators): Vec<T::ValidatorId>;

		/// Current index of the session.
		CurrentIndex get(current_index): SessionIndex;

		/// True if anything has changed in this session.
		Changed: bool;

		/// Queued keys changed.
		QueuedChanged: bool;

		/// The queued keys for the next session. When the next session begins, these keys
		/// will be used to determine the validator's session keys.
		QueuedKeys get(queued_keys): Vec<(T::ValidatorId, T::Keys)>;

	}
	add_extra_genesis {
		config(keys): Vec<(T::ValidatorId, T::Keys)>;
		build(|
			storage: &mut primitives::StorageOverlay,
			_: &mut primitives::ChildrenStorageOverlay,
			config: &GenesisConfig<T>
		| {
			runtime_io::with_storage(storage, || {
				for (who, keys) in config.keys.iter().cloned() {
					assert!(
						<Module<T>>::load_keys(&who).is_none(),
						"genesis config contained duplicate validator {:?}", who,
					);

					<Module<T>>::do_set_keys(&who, keys)
						.expect("genesis config must not contain duplicates; qed");
				}

				let initial_validators = T::SelectInitialValidators::select_initial_validators()
					.unwrap_or_else(|| config.keys.iter().map(|(ref v, _)| v.clone()).collect());

				let queued_keys: Vec<_> = initial_validators
					.iter()
					.cloned()
					.map(|v| (
						v.clone(),
						<Module<T>>::load_keys(&v).unwrap_or_default(),
					))
					.collect();

				<Validators<T>>::put(initial_validators);
				<QueuedKeys<T>>::put(queued_keys);
			});
		});
	}
}

decl_event!(
	pub enum Event {
		/// New session has happened. Note that the argument is the session index, not the block
		/// number as the type might suggest.
		NewSession(SessionIndex),
	}
);

decl_module! {
	pub struct Module<T: Trait> for enum Call where origin: T::Origin {
		fn deposit_event() = default;

		/// Sets the session key(s) of the function caller to `key`.
		/// Allows an account to set its session key prior to becoming a validator.
		/// This doesn't take effect until the next session.
		///
		/// The dispatch origin of this function must be signed.
		///
		/// # <weight>
		/// - O(log n) in number of accounts.
		/// - One extra DB entry.
		/// # </weight>
		fn set_keys(origin, keys: T::Keys, proof: Vec<u8>) -> Result {
			let who = ensure_signed(origin)?;

			ensure!(keys.ownership_proof_is_valid(&proof), "invalid ownership proof");

			let who = match T::ValidatorIdOf::convert(who) {
				Some(val_id) => val_id,
				None => return Err("no associated validator ID for account."),
			};

			Self::do_set_keys(&who, keys)?;

			// Something changed.
			Changed::put(true);

			Ok(())
		}

		/// Called when a block is finalized. Will rotate session if it is the last
		/// block of the current session.
		fn on_initialize(n: T::BlockNumber) {
			if T::ShouldEndSession::should_end_session(n) {
				Self::rotate_session();
			}
		}
	}
}

impl<T: Trait> Module<T> {
	/// Move on to next session. Register new validator set and session keys. Changes
	/// to the validator set have a session of delay to take effect. This allows for
	/// equivocation punishment after a fork.
	pub fn rotate_session() {
		let session_index = CurrentIndex::get();

		let changed = QueuedChanged::get();
		let mut next_changed = Changed::take();

		// Get queued session keys and validators.
		let session_keys = <QueuedKeys<T>>::get();
		let validators = session_keys.iter()
			.map(|(validator, _)| validator.clone())
			.collect::<Vec<_>>();
		<Validators<T>>::put(&validators);

		let applied_at = session_index + 2;

		// Get next validator set.
		let maybe_validators = T::OnSessionEnding::on_session_ending(session_index, applied_at);
		let next_validators = if let Some(validators) = maybe_validators {
			next_changed = true;
			validators
		} else {
			<Validators<T>>::get()
		};

		// Increment session index.
		let session_index = session_index + 1;
		CurrentIndex::put(session_index);

		// Queue next session keys.
		let queued_amalgamated = next_validators.into_iter()
			.map(|a| { let k = Self::load_keys(&a).unwrap_or_default(); (a, k) })
			.collect::<Vec<_>>();

		<QueuedKeys<T>>::put(queued_amalgamated);
		QueuedChanged::put(next_changed);

		// Record that this happened.
		Self::deposit_event(Event::NewSession(session_index));

		// Tell everyone about the new session keys.
		T::SessionHandler::on_new_session::<T::Keys>(changed, &session_keys);
	}

	/// Disable the validator of index `i`.
	pub fn disable_index(i: usize) {
		T::SessionHandler::on_disabled(i);
		Changed::put(true);
	}

	/// Disable the validator identified by `c`. (If using with the staking module, this would be
	/// their *stash* account.)
	pub fn disable(c: &T::ValidatorId) -> rstd::result::Result<(), ()> {
		Self::validators().iter().position(|i| i == c).map(Self::disable_index).ok_or(())
	}

	// perform the set_key operation, checking for duplicates.
	// does not set `Changed`.
	fn do_set_keys(who: &T::ValidatorId, keys: T::Keys) -> Result {
		let old_keys = Self::load_keys(&who);

		for id in T::Keys::key_ids() {
			let key = keys.get_raw(id);

			// ensure keys are without duplication.
			ensure!(
				Self::key_owner(id, key).map_or(true, |owner| &owner == who),
				"registered duplicate key"
			);

			if let Some(old) = old_keys.as_ref().map(|k| k.get_raw(id)) {
				if key == old {
					continue;
				}

<<<<<<< HEAD
#[cfg(test)]
mod tests {
	use super::*;
	use std::cell::RefCell;
	use srml_support::{impl_outer_origin, impl_outer_error, assert_ok};
	use runtime_io::with_externalities;
	use substrate_primitives::{H256, Blake2Hasher};
	use primitives::{
		traits::{BlakeTwo256, IdentityLookup, OnInitialize}, testing::{Header, UintAuthorityId}
	};
=======
				Self::clear_key_owner(id, old);
			}
>>>>>>> 0bc753ff

			Self::put_key_owner(id, key, &who);
		}

<<<<<<< HEAD
	impl_outer_error! {
		pub enum Error for Test {}
	}

	thread_local!{
		static NEXT_VALIDATORS: RefCell<Vec<u64>> = RefCell::new(vec![1, 2, 3]);
		static AUTHORITIES: RefCell<Vec<UintAuthorityId>> =
			RefCell::new(vec![UintAuthorityId(1), UintAuthorityId(2), UintAuthorityId(3)]);
		static FORCE_SESSION_END: RefCell<bool> = RefCell::new(false);
		static SESSION_LENGTH: RefCell<u64> = RefCell::new(2);
		static SESSION_CHANGED: RefCell<bool> = RefCell::new(false);
		static TEST_SESSION_CHANGED: RefCell<bool> = RefCell::new(false);
	}
=======
		Self::put_keys(&who, &keys);
>>>>>>> 0bc753ff

		Ok(())
	}

	fn prune_dead_keys(who: &T::ValidatorId) {
		if let Some(old_keys) = Self::take_keys(who) {
			for id in T::Keys::key_ids() {
				let key_data = old_keys.get_raw(id);
				Self::clear_key_owner(id, key_data);
			}

			Changed::put(true);
		}
	}

	// Child trie storage.

	fn load_keys(v: &T::ValidatorId) -> Option<T::Keys> {
		storage::unhashed::get(&dedup_trie_key::<T, _>(v))
	}

	fn take_keys(v: &T::ValidatorId) -> Option<T::Keys> {
		storage::unhashed::take(&dedup_trie_key::<T, _>(v))
	}

	fn put_keys(v: &T::ValidatorId, keys: &T::Keys) {
		storage::unhashed::put(&dedup_trie_key::<T, _>(v), keys)
	}

	fn key_owner(id: KeyTypeId, key_data: &[u8]) -> Option<T::ValidatorId> {
		storage::unhashed::get(&dedup_trie_key::<T, _>(&(id, key_data)))
	}

	fn put_key_owner(id: KeyTypeId, key_data: &[u8], v: &T::ValidatorId) {
		storage::unhashed::put(&dedup_trie_key::<T, _>(&(id, key_data)), v);
	}

<<<<<<< HEAD
	#[derive(Clone, Eq, PartialEq)]
	pub struct Test;
	impl system::Trait for Test {
		type Origin = Origin;
		type Index = u64;
		type BlockNumber = u64;
		type Hash = H256;
		type Hashing = BlakeTwo256;
		type AccountId = u64;
		type Lookup = IdentityLookup<Self::AccountId>;
		type Header = Header;
		type Event = ();
		type Error = Error;
=======
	fn clear_key_owner(id: KeyTypeId, key_data: &[u8]) {
		storage::unhashed::kill(&dedup_trie_key::<T, _>(&(id, key_data)));
>>>>>>> 0bc753ff
	}
}

fn dedup_trie_key<T: Trait, K: Encode>(key: &K) -> [u8; 32 + DEDUP_KEY_LEN] {
	key.using_encoded(|s| {
		// take at most 32 bytes from the hash of the value.
		let hash = <T as system::Trait>::Hashing::hash(s);
		let hash: &[u8] = hash.as_ref();
		let len = rstd::cmp::min(hash.len(), 32);

		let mut data = [0; 32 + DEDUP_KEY_LEN];
		data[..DEDUP_KEY_LEN].copy_from_slice(DEDUP_KEY_PREFIX);
		data[DEDUP_KEY_LEN..][..len].copy_from_slice(hash);
		data
	})
}

impl<T: Trait> OnFreeBalanceZero<T::ValidatorId> for Module<T> {
	fn on_free_balance_zero(who: &T::ValidatorId) {
		Self::prune_dead_keys(who);
	}
}

/// Wraps the author-scraping logic for consensus engines that can recover
/// the canonical index of an author. This then transforms it into the
/// registering account-ID of that session key index.
pub struct FindAccountFromAuthorIndex<T, Inner>(rstd::marker::PhantomData<(T, Inner)>);

impl<T: Trait, Inner: FindAuthor<u32>> FindAuthor<T::ValidatorId>
	for FindAccountFromAuthorIndex<T, Inner>
{
	fn find_author<'a, I>(digests: I) -> Option<T::ValidatorId>
		where I: 'a + IntoIterator<Item=(ConsensusEngineId, &'a [u8])>
	{
		let i = Inner::find_author(digests)?;

		let validators = <Module<T>>::validators();
		validators.get(i as usize).map(|k| k.clone())
	}
}

#[cfg(test)]
mod tests {
	use super::*;
	use srml_support::assert_ok;
	use runtime_io::with_externalities;
	use substrate_primitives::Blake2Hasher;
	use primitives::{
		traits::OnInitialize,
		testing::UintAuthorityId,
	};
	use mock::{
		NEXT_VALIDATORS, SESSION_CHANGED, TEST_SESSION_CHANGED, authorities, force_new_session,
		set_next_validators, set_session_length, session_changed, Test, Origin, System, Session,
	};

	fn new_test_ext() -> runtime_io::TestExternalities<Blake2Hasher> {
		let mut t = system::GenesisConfig::default().build_storage::<Test>().unwrap();
		timestamp::GenesisConfig::<Test> {
			minimum_period: 5,
		}.assimilate_storage(&mut t.0, &mut t.1).unwrap();
		GenesisConfig::<Test> {
			keys: NEXT_VALIDATORS.with(|l|
				l.borrow().iter().cloned().map(|i| (i, UintAuthorityId(i))).collect()
			),
		}.assimilate_storage(&mut t.0, &mut t.1).unwrap();
		runtime_io::TestExternalities::new_with_children(t)
	}

	fn initialize_block(block: u64) {
		SESSION_CHANGED.with(|l| *l.borrow_mut() = false);
		System::set_block_number(block);
		Session::on_initialize(block);
	}

	#[test]
	fn simple_setup_should_work() {
		with_externalities(&mut new_test_ext(), || {
			assert_eq!(authorities(), vec![UintAuthorityId(1), UintAuthorityId(2), UintAuthorityId(3)]);
			assert_eq!(Session::validators(), vec![1, 2, 3]);
		});
	}

	#[test]
	fn put_get_keys() {
		with_externalities(&mut new_test_ext(), || {
			Session::put_keys(&10, &UintAuthorityId(10));
			assert_eq!(Session::load_keys(&10), Some(UintAuthorityId(10)));
		})
	}

	#[test]
	fn keys_cleared_on_kill() {
		let mut ext = new_test_ext();
		with_externalities(&mut ext, || {
			assert_eq!(Session::validators(), vec![1, 2, 3]);
			assert_eq!(Session::load_keys(&1), Some(UintAuthorityId(1)));

			let id = <UintAuthorityId as TypedKey>::KEY_TYPE;
			assert_eq!(Session::key_owner(id, UintAuthorityId(1).get_raw(id)), Some(1));

			Session::on_free_balance_zero(&1);
			assert_eq!(Session::load_keys(&1), None);
			assert_eq!(Session::key_owner(id, UintAuthorityId(1).get_raw(id)), None);

			assert!(Changed::get());
		})
	}

	#[test]
	fn authorities_should_track_validators() {
		with_externalities(&mut new_test_ext(), || {
			set_next_validators(vec![1, 2]);
			force_new_session();
			initialize_block(1);
			assert_eq!(Session::queued_keys(), vec![
				(1, UintAuthorityId(1)),
				(2, UintAuthorityId(2)),
			]);
			assert_eq!(Session::validators(), vec![1, 2, 3]);
			assert_eq!(authorities(), vec![UintAuthorityId(1), UintAuthorityId(2), UintAuthorityId(3)]);

			force_new_session();
			initialize_block(2);
			assert_eq!(Session::queued_keys(), vec![
				(1, UintAuthorityId(1)),
				(2, UintAuthorityId(2)),
			]);
			assert_eq!(Session::validators(), vec![1, 2]);
			assert_eq!(authorities(), vec![UintAuthorityId(1), UintAuthorityId(2)]);

			set_next_validators(vec![1, 2, 4]);
			assert_ok!(Session::set_keys(Origin::signed(4), UintAuthorityId(4), vec![]));
			force_new_session();
			initialize_block(3);
			assert_eq!(Session::queued_keys(), vec![
				(1, UintAuthorityId(1)),
				(2, UintAuthorityId(2)),
				(4, UintAuthorityId(4)),
			]);
			assert_eq!(Session::validators(), vec![1, 2]);
			assert_eq!(authorities(), vec![UintAuthorityId(1), UintAuthorityId(2)]);

			force_new_session();
			initialize_block(4);
			assert_eq!(Session::queued_keys(), vec![
				(1, UintAuthorityId(1)),
				(2, UintAuthorityId(2)),
				(4, UintAuthorityId(4)),
			]);
			assert_eq!(Session::validators(), vec![1, 2, 4]);
			assert_eq!(authorities(), vec![UintAuthorityId(1), UintAuthorityId(2), UintAuthorityId(4)]);
		});
	}

	#[test]
	fn should_work_with_early_exit() {
		with_externalities(&mut new_test_ext(), || {
			set_session_length(10);

			initialize_block(1);
			assert_eq!(Session::current_index(), 0);

			initialize_block(2);
			assert_eq!(Session::current_index(), 0);

			force_new_session();
			initialize_block(3);
			assert_eq!(Session::current_index(), 1);

			initialize_block(9);
			assert_eq!(Session::current_index(), 1);

			initialize_block(10);
			assert_eq!(Session::current_index(), 2);
		});
	}

	#[test]
	fn session_change_should_work() {
		with_externalities(&mut new_test_ext(), || {
			// Block 1: No change
			initialize_block(1);
			assert_eq!(authorities(), vec![UintAuthorityId(1), UintAuthorityId(2), UintAuthorityId(3)]);

			// Block 2: Session rollover, but no change.
			initialize_block(2);
			assert_eq!(authorities(), vec![UintAuthorityId(1), UintAuthorityId(2), UintAuthorityId(3)]);

			// Block 3: Set new key for validator 2; no visible change.
			initialize_block(3);
			assert_ok!(Session::set_keys(Origin::signed(2), UintAuthorityId(5), vec![]));
			assert_eq!(authorities(), vec![UintAuthorityId(1), UintAuthorityId(2), UintAuthorityId(3)]);

			// Block 4: Session rollover; no visible change.
			initialize_block(4);
			assert_eq!(authorities(), vec![UintAuthorityId(1), UintAuthorityId(2), UintAuthorityId(3)]);

			// Block 5: No change.
			initialize_block(5);
			assert_eq!(authorities(), vec![UintAuthorityId(1), UintAuthorityId(2), UintAuthorityId(3)]);

			// Block 6: Session rollover; authority 2 changes.
			initialize_block(6);
			assert_eq!(authorities(), vec![UintAuthorityId(1), UintAuthorityId(5), UintAuthorityId(3)]);
		});
	}

	#[test]
	fn duplicates_are_not_allowed() {
		with_externalities(&mut new_test_ext(), || {
			System::set_block_number(1);
			Session::on_initialize(1);
			assert!(Session::set_keys(Origin::signed(4), UintAuthorityId(1), vec![]).is_err());
			assert!(Session::set_keys(Origin::signed(1), UintAuthorityId(10), vec![]).is_ok());

			// is fine now that 1 has migrated off.
			assert!(Session::set_keys(Origin::signed(4), UintAuthorityId(1), vec![]).is_ok());
		});
	}

	#[test]
	fn session_changed_flag_works() {
		with_externalities(&mut new_test_ext(), || {
			TEST_SESSION_CHANGED.with(|l| *l.borrow_mut() = true);

			force_new_session();
			initialize_block(1);
			assert!(!session_changed());

			force_new_session();
			initialize_block(2);
			assert!(!session_changed());

			Session::disable_index(0);
			force_new_session();
			initialize_block(3);
			assert!(!session_changed());

			force_new_session();
			initialize_block(4);
			assert!(session_changed());

			force_new_session();
			initialize_block(5);
			assert!(!session_changed());

			assert_ok!(Session::set_keys(Origin::signed(2), UintAuthorityId(5), vec![]));
			force_new_session();
			initialize_block(6);
			assert!(!session_changed());

			force_new_session();
			initialize_block(7);
			assert!(session_changed());
		});
	}

	#[test]
	fn periodic_session_works() {
		struct Period;
		struct Offset;

		impl Get<u64> for Period {
			fn get() -> u64 { 10 }
		}

		impl Get<u64> for Offset {
			fn get() -> u64 { 3 }
		}


		type P = PeriodicSessions<Period, Offset>;

		for i in 0..3 {
			assert!(!P::should_end_session(i));
		}

		assert!(P::should_end_session(3));

		for i in (1..10).map(|i| 3 + i) {
			assert!(!P::should_end_session(i));
		}

		assert!(P::should_end_session(13));
	}
}<|MERGE_RESOLUTION|>--- conflicted
+++ resolved
@@ -460,42 +460,13 @@
 					continue;
 				}
 
-<<<<<<< HEAD
-#[cfg(test)]
-mod tests {
-	use super::*;
-	use std::cell::RefCell;
-	use srml_support::{impl_outer_origin, impl_outer_error, assert_ok};
-	use runtime_io::with_externalities;
-	use substrate_primitives::{H256, Blake2Hasher};
-	use primitives::{
-		traits::{BlakeTwo256, IdentityLookup, OnInitialize}, testing::{Header, UintAuthorityId}
-	};
-=======
 				Self::clear_key_owner(id, old);
 			}
->>>>>>> 0bc753ff
 
 			Self::put_key_owner(id, key, &who);
 		}
 
-<<<<<<< HEAD
-	impl_outer_error! {
-		pub enum Error for Test {}
-	}
-
-	thread_local!{
-		static NEXT_VALIDATORS: RefCell<Vec<u64>> = RefCell::new(vec![1, 2, 3]);
-		static AUTHORITIES: RefCell<Vec<UintAuthorityId>> =
-			RefCell::new(vec![UintAuthorityId(1), UintAuthorityId(2), UintAuthorityId(3)]);
-		static FORCE_SESSION_END: RefCell<bool> = RefCell::new(false);
-		static SESSION_LENGTH: RefCell<u64> = RefCell::new(2);
-		static SESSION_CHANGED: RefCell<bool> = RefCell::new(false);
-		static TEST_SESSION_CHANGED: RefCell<bool> = RefCell::new(false);
-	}
-=======
 		Self::put_keys(&who, &keys);
->>>>>>> 0bc753ff
 
 		Ok(())
 	}
@@ -533,24 +504,8 @@
 		storage::unhashed::put(&dedup_trie_key::<T, _>(&(id, key_data)), v);
 	}
 
-<<<<<<< HEAD
-	#[derive(Clone, Eq, PartialEq)]
-	pub struct Test;
-	impl system::Trait for Test {
-		type Origin = Origin;
-		type Index = u64;
-		type BlockNumber = u64;
-		type Hash = H256;
-		type Hashing = BlakeTwo256;
-		type AccountId = u64;
-		type Lookup = IdentityLookup<Self::AccountId>;
-		type Header = Header;
-		type Event = ();
-		type Error = Error;
-=======
 	fn clear_key_owner(id: KeyTypeId, key_data: &[u8]) {
 		storage::unhashed::kill(&dedup_trie_key::<T, _>(&(id, key_data)));
->>>>>>> 0bc753ff
 	}
 }
 
