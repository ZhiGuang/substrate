--- conflicted
+++ resolved
@@ -619,7 +619,7 @@
 			assert_eq!(System::block_number(), 10);
 
 			// Account 1 has fully vested by block 10
-			assert_eq!(Balances::vesting_balance(&1), 0); 
+			assert_eq!(Balances::vesting_balance(&1), 0);
 			// Account 2 has started vesting by block 10
 			assert_eq!(Balances::vesting_balance(&2), user2_free_balance);
 			// Account 12 has started vesting by block 10
@@ -651,13 +651,8 @@
 			// Account 1 has only 5 units vested at block 1 (plus 50 unvested)
 			assert_eq!(Balances::vesting_balance(&1), 45);
 			assert_noop!(
-<<<<<<< HEAD
-				Balances::transfer(Some(1).into(), 2, 11),
-				mock::Error::system(system::Error::Other("vesting balance too high to send value"))
-=======
 				Balances::transfer(Some(1).into(), 2, 56),
-				"vesting balance too high to send value"
->>>>>>> 3e1fb664
+				mock::Error::system(system::Error::Other("vesting balance too high to send value")
 			); // Account 1 cannot send more than vested amount
 		}
 	);
