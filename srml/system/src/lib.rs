--- conflicted
+++ resolved
@@ -77,21 +77,6 @@
 use rstd::prelude::*;
 #[cfg(any(feature = "std", test))]
 use rstd::map;
-<<<<<<< HEAD
-use primitives::{
-	generic, PrimitiveError, DispatchError,
-	traits::{
-		self, CheckEqual, SimpleArithmetic,
-		SimpleBitOps, Hash, Member, MaybeDisplay, EnsureOrigin, CurrentHeight, BlockNumberToHash,
-		MaybeSerializeDebugButNotDeserialize, MaybeSerializeDebug, StaticLookup, One, Bounded, Lookup,
-		Zero
-	}
-};
-use substrate_primitives::storage::well_known_keys;
-use srml_support::{
-	storage, decl_module, decl_event, decl_storage, decl_error, StorageDoubleMap, StorageValue,
-	StorageMap, Parameter, for_each_tuple, traits::{Contains, Get},
-=======
 use rstd::marker::PhantomData;
 use sr_primitives::generic::{self, Era};
 use sr_primitives::Perbill;
@@ -105,11 +90,10 @@
 	SimpleBitOps, Hash, Member, MaybeDisplay, EnsureOrigin, DispatchError, SaturatedConversion,
 	MaybeSerializeDebugButNotDeserialize, MaybeSerializeDebug, StaticLookup, One, Bounded, Lookup,
 };
-use primitives::storage::well_known_keys;
+use primitives::{storage::well_known_keys, DispatchError};
 use srml_support::{
 	storage, decl_module, decl_event, decl_storage, StorageDoubleMap, StorageValue, StorageMap,
 	Parameter, for_each_tuple, traits::{Contains, Get}
->>>>>>> 6fbca29c
 };
 use safe_mix::TripletMix;
 use codec::{Encode, Decode};
@@ -848,11 +832,7 @@
 	}
 
 	/// To be called immediately after an extrinsic has been applied.
-<<<<<<< HEAD
-	pub fn note_applied_extrinsic(r: &Result<(), DispatchError>, encoded_len: u32) {
-=======
 	pub fn note_applied_extrinsic(r: &Result<(), &'static str>, _encoded_len: u32) {
->>>>>>> 6fbca29c
 		Self::deposit_event(match r {
 			Ok(_) => Event::ExtrinsicSuccess,
 			Err(err) => Event::ExtrinsicFailed(err.clone()),
